use genai::Client;
use genai::chat::printer::print_chat_stream;
use genai::chat::{ChatMessage, ChatRequest, Tool, ToolResponse};
use serde_json::json;
use tracing_subscriber::EnvFilter;

const MODEL: &str = "gpt-4o-mini"; // or "gemini-2.0-flash" or other model supporting tool calls

#[tokio::main]
async fn main() -> Result<(), Box<dyn std::error::Error>> {
	tracing_subscriber::fmt()
		.with_env_filter(EnvFilter::new("genai=debug"))
		// .with_max_level(tracing::Level::DEBUG) // To enable all sub-library tracing
		.init();

	let client = Client::default();

	// 1. Define a tool for getting weather information
	let weather_tool = Tool::new("get_weather")
		.with_description("Get the current weather for a location")
		.with_schema(json!({
			"type": "object",
			"properties": {
				"city": {
					"type": "string",
					"description": "The city name"
				},
				"country": {
					"type": "string",
					"description": "The country of the city"
				},
				"unit": {
					"type": "string",
					"enum": ["C", "F"],
					"description": "Temperature unit (C for Celsius, F for Fahrenheit)"
				}
			},
			"required": ["city", "country", "unit"]
		}));

	// 2. Create initial chat request with the user query and the tool
	let chat_req = ChatRequest::new(vec![ChatMessage::user("What's the weather like in Tokyo, Japan?")])
		.with_tools(vec![weather_tool]);

	// 3. Make the initial call to get the function call
	println!("--- Getting function call from model");
	let response = client.exec_chat(MODEL, chat_req.clone(), None).await?;

	// 4. Extract the tool calls from the response
<<<<<<< HEAD
	let tool_calls = response.first_into_tool_calls().ok_or("Expected tool calls in the response")?;
=======
	let tool_calls = chat_res.into_tool_calls();

	if tool_calls.is_empty() {
		return Err("Expected tool calls in the response".into());
	}
>>>>>>> cb24f4f3

	println!("--- Tool calls received:");
	for tool_call in &tool_calls {
		println!("Function: {}", tool_call.fn_name);
		println!("Arguments: {}", tool_call.fn_arguments);
	}

	// 5. Simulate executing the function and getting a result
	// In a real app, you would call your actual API or service here
	let first_tool_call = &tool_calls[0];
	let tool_response = ToolResponse::new(
		first_tool_call.call_id.clone(),
		json!({
			"temperature": 22.5,
			"condition": "Sunny",
			"humidity": 65
		})
		.to_string(),
	);

	// 6. Add both the tool calls from the model and your tool response to the chat history
	let chat_req = chat_req.append_message(tool_calls).append_message(tool_response);

	// 7. Get the final response from the model with the function results
	println!("\n--- Getting final response with function results");
	let response = client.exec_chat_stream(MODEL, chat_req, None).await?;

	println!("\n--- Final response:");
	print_chat_stream(response, None).await?;

	Ok(())
}<|MERGE_RESOLUTION|>--- conflicted
+++ resolved
@@ -44,18 +44,14 @@
 
 	// 3. Make the initial call to get the function call
 	println!("--- Getting function call from model");
-	let response = client.exec_chat(MODEL, chat_req.clone(), None).await?;
+	let chat_res = client.exec_chat(MODEL, chat_req.clone(), None).await?;
 
 	// 4. Extract the tool calls from the response
-<<<<<<< HEAD
-	let tool_calls = response.first_into_tool_calls().ok_or("Expected tool calls in the response")?;
-=======
 	let tool_calls = chat_res.into_tool_calls();
 
 	if tool_calls.is_empty() {
 		return Err("Expected tool calls in the response".into());
 	}
->>>>>>> cb24f4f3
 
 	println!("--- Tool calls received:");
 	for tool_call in &tool_calls {
@@ -81,10 +77,10 @@
 
 	// 7. Get the final response from the model with the function results
 	println!("\n--- Getting final response with function results");
-	let response = client.exec_chat_stream(MODEL, chat_req, None).await?;
+	let chat_res = client.exec_chat_stream(MODEL, chat_req, None).await?;
 
 	println!("\n--- Final response:");
-	print_chat_stream(response, None).await?;
+	print_chat_stream(chat_res, None).await?;
 
 	Ok(())
 }