use gcp_auth::{CustomServiceAccount, TokenProvider};
<<<<<<< HEAD
=======
use genai::Client;
use genai::Headers;
use genai::ModelIden;
>>>>>>> cb24f4f3
use genai::chat::printer::print_chat_stream;
use genai::chat::{ChatMessage, ChatRequest};
use genai::resolver::{AuthData, AuthResolver};
use genai::{Client, ModelIden};
use std::future::Future;
use std::pin::Pin;
use std::sync::Arc;
use tracing_subscriber::EnvFilter;

const MODEL: &str = "gemini-2.0-flash";

#[tokio::main]
async fn main() -> std::result::Result<(), Box<dyn std::error::Error>> {
	tracing_subscriber::fmt()
		.with_env_filter(EnvFilter::new("genai=debug"))
		// .with_max_level(tracing::Level::DEBUG) // To enable all sub-library tracing
		.init();

	// Just an example of a data that will get captured (needs to be locable)
	let gcp_env_name: Arc<str> = "GCP_SERVICE_ACCOUNT".into();

	// -- Create the Async Auth resolve_fn closure
	let resolve_fn = move |model: ModelIden| -> Pin<
		Box<dyn Future<Output = Result<Option<AuthData>, genai::resolver::Error>> + Send + 'static>,
	> {
		let gcp_env_name = gcp_env_name.clone();
		Box::pin(async move {
			let gcp_json = std::env::var(&*gcp_env_name).map_err(|_err| genai::resolver::Error::ApiKeyEnvNotFound {
				env_name: gcp_env_name.to_string(),
			})?;
			let account = CustomServiceAccount::from_json(&gcp_json)
				.map_err(|e| genai::resolver::Error::Custom(e.to_string()))?;
			let scopes: &[&str] = &["https://www.googleapis.com/auth/cloud-platform"];
			let token = account
				.token(scopes)
				.await
				.map_err(|e| genai::resolver::Error::Custom(e.to_string()))?;
			let location = std::env::var("GCP_LOCATION").unwrap_or_else(|_| "us-central1".to_string());
			let project_id = account.project_id().ok_or_else(|| {
				genai::resolver::Error::Custom("GCP Auth: Service account has no project_id".to_string())
			})?;
			let url = format!(
				"https://{}-aiplatform.googleapis.com/v1/projects/{}/locations/{}/publishers/google/models/{}:generateContent",
				location, project_id, location, model.model_name
			);

			let auth_value = format!("Bearer {}", token.as_str());
			let auth_header = Headers::from(("Authorization", auth_value));
			Ok(Some(AuthData::RequestOverride {
				headers: auth_header,
				url,
			}))
		})
	};

	// -- Create the AuthResolver
	let auth_resolver = AuthResolver::from_resolver_async_fn(resolve_fn);

	// -- Create Chat Client
	let client = Client::builder().with_auth_resolver(auth_resolver).build();

	// -- Create Chat Request
	let chat_request = ChatRequest::default().with_system("Answer in one sentence");
	let chat_request = chat_request.append_message(ChatMessage::user("Why is the sky blue?"));

	// -- Executed
	let stream = client.exec_chat_stream(MODEL, chat_request, None).await?;

	print_chat_stream(stream, None).await?;
	Ok(())
}<|MERGE_RESOLUTION|>--- conflicted
+++ resolved
@@ -1,15 +1,10 @@
 use gcp_auth::{CustomServiceAccount, TokenProvider};
-<<<<<<< HEAD
-=======
 use genai::Client;
 use genai::Headers;
 use genai::ModelIden;
->>>>>>> cb24f4f3
 use genai::chat::printer::print_chat_stream;
 use genai::chat::{ChatMessage, ChatRequest};
 use genai::resolver::{AuthData, AuthResolver};
-use genai::{Client, ModelIden};
-use std::future::Future;
 use std::pin::Pin;
 use std::sync::Arc;
 use tracing_subscriber::EnvFilter;
@@ -42,7 +37,7 @@
 				.token(scopes)
 				.await
 				.map_err(|e| genai::resolver::Error::Custom(e.to_string()))?;
-			let location = std::env::var("GCP_LOCATION").unwrap_or_else(|_| "us-central1".to_string());
+			let location = std::env::var("GCP_LOCATION").unwrap_or("us-central1".to_string());
 			let project_id = account.project_id().ok_or_else(|| {
 				genai::resolver::Error::Custom("GCP Auth: Service account has no project_id".to_string())
 			})?;
