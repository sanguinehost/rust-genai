use crate::ModelIden;
use crate::resolver::{AuthData, Endpoint};

<<<<<<< HEAD
/// A `ServiceTarget` represents the destination and necessary details for making a service call.
///
/// This structure contains:
/// - `endpoint`: The specific service endpoint to be contacted.
/// - `auth`: The authentication data required to access the service.
/// - `model`: The identifier of the model or resource associated with the service call.
#[derive(Debug, Clone, serde::Serialize, serde::Deserialize)]
#[serde(bound(deserialize = "'de: 'static"))]
=======
/// Service call target.
///
/// Fields:
/// - `endpoint`: Resolved service endpoint.
///
/// - `auth`: Authentication data for the request.
///
/// - `model`: Target model identifier.
>>>>>>> cb24f4f3
pub struct ServiceTarget {
	pub endpoint: Endpoint,
	pub auth: AuthData,
	pub model: ModelIden,
}<|MERGE_RESOLUTION|>--- conflicted
+++ resolved
@@ -1,16 +1,6 @@
 use crate::ModelIden;
 use crate::resolver::{AuthData, Endpoint};
 
-<<<<<<< HEAD
-/// A `ServiceTarget` represents the destination and necessary details for making a service call.
-///
-/// This structure contains:
-/// - `endpoint`: The specific service endpoint to be contacted.
-/// - `auth`: The authentication data required to access the service.
-/// - `model`: The identifier of the model or resource associated with the service call.
-#[derive(Debug, Clone, serde::Serialize, serde::Deserialize)]
-#[serde(bound(deserialize = "'de: 'static"))]
-=======
 /// Service call target.
 ///
 /// Fields:
@@ -19,7 +9,6 @@
 /// - `auth`: Authentication data for the request.
 ///
 /// - `model`: Target model identifier.
->>>>>>> cb24f4f3
 pub struct ServiceTarget {
 	pub endpoint: Endpoint,
 	pub auth: AuthData,
