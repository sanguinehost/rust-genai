--- conflicted
+++ resolved
@@ -1,28 +1,12 @@
 use crate::adapter::{AdapterDispatcher, AdapterKind, ServiceType, WebRequestData};
-<<<<<<< HEAD
-use crate::chat::{
-	ChatOptions, ChatOptionsSet, ChatRequest, ChatResponse, ChatStreamResponse, ImagenGenerateImagesRequest,
-	ImagenGenerateImagesResponse, VeoGenerateVideosRequest, VeoGenerateVideosResponse, VeoOperationStatusResponse,
-}; // Added Imagen and Veo types
-=======
 use crate::chat::{ChatOptions, ChatOptionsSet, ChatRequest, ChatResponse, ChatStreamResponse};
 use crate::embed::{EmbedOptions, EmbedOptionsSet, EmbedRequest, EmbedResponse};
->>>>>>> cb24f4f3
 use crate::resolver::AuthData;
 use crate::{Client, Error, ModelIden, Result, ServiceTarget};
 
 /// High-level client APIs.
 impl Client {
-<<<<<<< HEAD
-	/// Returns all the model names for a given adapter kind.
-	///
-	/// IMPORTANT:
-	/// - Besides the Ollama adapter, this will only look at a hardcoded static list of names for now.
-	/// - For Ollama, it will currently make a live request to the default host/port (<http://localhost:11434/v1/>).
-	/// - This function will eventually change to either take an endpoint or have another function to allow a custom endpoint.
-=======
 	/// Lists model names for the given adapter.
->>>>>>> cb24f4f3
 	///
 	/// Notes:
 	///
@@ -41,12 +25,7 @@
 		Ok(models)
 	}
 
-<<<<<<< HEAD
-	/// Return the default model for a `model_name` str.
-	/// This is used before
-=======
 	/// Builds a ModelIden by inferring AdapterKind from the model name.
->>>>>>> cb24f4f3
 	pub fn default_model(&self, model_name: &str) -> Result<ModelIden> {
 		// -- First get the default ModelInfo
 		let adapter_kind = AdapterKind::from_model(model_name)?;
@@ -85,17 +64,6 @@
 		let model = target.model.clone();
 		let auth_data = target.auth.clone();
 
-<<<<<<< HEAD
-		// Check if this is a native adapter that doesn't use HTTP
-		#[cfg(feature = "llamacpp")]
-		if matches!(model.adapter_kind, AdapterKind::LlamaCpp) {
-			return AdapterDispatcher::exec_chat_native(target, chat_req, options_set).await;
-		}
-
-		// Standard web-based execution path
-		let WebRequestData { headers, payload, url } =
-			AdapterDispatcher::to_web_request_data(target, ServiceType::Chat, chat_req, options_set.clone())?;
-=======
 		let WebRequestData {
 			mut url,
 			mut headers,
@@ -110,7 +78,6 @@
 			url = override_url;
 			headers = override_headers;
 		};
->>>>>>> cb24f4f3
 
 		let web_res =
 			self.web_client()
@@ -121,9 +88,9 @@
 					webc_error,
 				})?;
 
-		let response = AdapterDispatcher::to_chat_response(model, web_res, options_set)?;
+		let chat_res = AdapterDispatcher::to_chat_response(model, web_res, options_set)?;
 
-		Ok(response)
+		Ok(chat_res)
 	}
 
 	/// Streams a chat response.
@@ -140,14 +107,6 @@
 		let model = self.default_model(model)?;
 		let target = self.config().resolve_service_target(model).await?;
 		let model = target.model.clone();
-
-		// Check if this is a native adapter that doesn't use HTTP
-		#[cfg(feature = "llamacpp")]
-		if matches!(model.adapter_kind, AdapterKind::LlamaCpp) {
-			return AdapterDispatcher::exec_chat_stream_native(target, chat_req, options_set).await;
-		}
-
-		// Standard web-based streaming execution path
 		let auth_data = target.auth.clone();
 
 		let WebRequestData {
@@ -168,95 +127,17 @@
 			headers = override_headers;
 		};
 
-		let reqwest_builder = self.web_client().new_req_builder(&url, &headers, &payload);
+		let reqwest_builder = self
+			.web_client()
+			.new_req_builder(&url, &headers, payload)
+			.map_err(|webc_error| Error::WebModelCall {
+				model_iden: model.clone(),
+				webc_error,
+			})?;
 
 		let res = AdapterDispatcher::to_chat_stream(model, reqwest_builder, options_set)?;
 
 		Ok(res)
-	}
-
-	/// Executes an Imagen 3 image generation request.
-	pub async fn exec_generate_images_imagen(
-		&self,
-		model: &str, // e.g., "imagen-3.0-generate-002"
-		request: ImagenGenerateImagesRequest,
-	) -> Result<ImagenGenerateImagesResponse> {
-		let model_iden = self.default_model(model)?; // This will set AdapterKind to Gemini if model starts with "imagen-"
-		let target = self.config().resolve_service_target(model_iden.clone()).await?;
-
-		let web_request_data = AdapterDispatcher::to_imagen_generation_request_data(target.clone(), request)?;
-
-		let web_res = self
-			.web_client()
-			.do_post(
-				&web_request_data.url,
-				&web_request_data.headers,
-				web_request_data.payload,
-			)
-			.await
-			.map_err(|webc_error| Error::WebModelCall {
-				model_iden: target.model.clone(),
-				webc_error,
-			})?;
-
-		let response = AdapterDispatcher::to_imagen_generation_response(target.model, web_res)?;
-
-		Ok(response)
-	}
-
-	/// Executes a Veo video generation request.
-	pub async fn exec_generate_videos_veo(
-		&self,
-		model: &str, // e.g., "veo-2.0-generate-001"
-		request: VeoGenerateVideosRequest,
-	) -> Result<VeoGenerateVideosResponse> {
-		let model_iden = self.default_model(model)?;
-		let target = self.config().resolve_service_target(model_iden.clone()).await?;
-
-		let web_request_data = AdapterDispatcher::to_veo_generation_request_data(target.clone(), request)?;
-
-		let web_res = self
-			.web_client()
-			.do_post(
-				&web_request_data.url,
-				&web_request_data.headers,
-				web_request_data.payload,
-			)
-			.await
-			.map_err(|webc_error| Error::WebModelCall {
-				model_iden: target.model.clone(),
-				webc_error,
-			})?;
-
-		let response = AdapterDispatcher::to_veo_generation_response(target.model, web_res)?;
-
-		Ok(response)
-	}
-
-	/// Executes a request to get the status of a Veo video generation operation.
-	pub async fn exec_get_veo_operation_status(
-		&self,
-		model: &str, // The model used for the original generation, e.g., "veo-2.0-generate-001"
-		operation_name: String,
-	) -> Result<VeoOperationStatusResponse> {
-		let model_iden = self.default_model(model)?;
-		let target = self.config().resolve_service_target(model_iden.clone()).await?;
-
-		let web_request_data =
-			AdapterDispatcher::get_veo_operation_status_request_data(target.clone(), &operation_name)?;
-
-		let web_res = self
-			.web_client()
-			.do_get(&web_request_data.url, &web_request_data.headers)
-			.await
-			.map_err(|webc_error| Error::WebModelCall {
-				model_iden: target.model.clone(),
-				webc_error,
-			})?;
-
-		let response = AdapterDispatcher::to_veo_operation_status_response(target.model, web_res)?;
-
-		Ok(response)
 	}
 
 	/// Creates embeddings for a single input string.
