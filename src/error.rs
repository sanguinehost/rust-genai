use crate::adapter::AdapterKind;
use crate::chat::ChatRole;
use crate::{ModelIden, resolver, webc};
use derive_more::{Display, From};
use value_ext::JsonValueExtError;

/// `GenAI` main Result type alias (with `genai::Error`)
pub type Result<T> = core::result::Result<T, Error>;

/// Main `GenAI` error
#[derive(Debug, From, Display)]
#[allow(missing_docs)]
pub enum Error {
	// -- Chat Input
	#[display("Chat Request has no messages. (for model {model_iden}")]
	ChatReqHasNoMessages { model_iden: ModelIden },

	#[display("Last chat request message is not of Role 'user' (Actual role '{actual_role}') for model '{model_iden}'")]
	LastChatMessageIsNotUser {
		model_iden: ModelIden,
		actual_role: ChatRole,
	},

	#[display("Role '{role}' not supported for model '{model_iden}'")]
	MessageRoleNotSupported { model_iden: ModelIden, role: ChatRole },

	#[display("Content type not supported for model '{model_iden}'.\nCause: {cause}")]
	MessageContentTypeNotSupported { model_iden: ModelIden, cause: &'static str },

	#[display("JSON mode requested but no instruction/prompt provided.")]
	JsonModeWithoutInstruction,

	#[display("Failed to parse verbosity. Actual: '{actual}'")]
	VerbosityParsing { actual: String },

	#[display("Failed to parse reasoning. Actual: '{actual}'")]
	ReasoningParsingError { actual: String },

	#[display("Failed to parse service tier. Actual: '{actual}'")]
	ServiceTierParsing { actual: String },

	// -- Chat Output
	#[display("No chat response from model '{model_iden}'")]
	NoChatResponse { model_iden: ModelIden },

	#[display("Invalid JSON response element: {info}")]
	InvalidJsonResponseElement { info: &'static str },

	// -- Auth
	#[display("Model '{model_iden}' requires an API key.")]
	RequiresApiKey { model_iden: ModelIden },

	#[display("No authentication resolver found for model '{model_iden}'.")]
	NoAuthResolver { model_iden: ModelIden },

	#[display("No authentication data available for model '{model_iden}'.")]
	NoAuthData { model_iden: ModelIden },

	// -- ModelMapper
	#[display("Model mapping failed for '{model_iden}'.\nCause: {cause}")]
	ModelMapperFailed {
		model_iden: ModelIden,
		cause: resolver::Error,
	},

	// -- Web Call error
	#[display("Web call failed for adapter '{adapter_kind}'.\nCause: {webc_error}")]
	WebAdapterCall {
		adapter_kind: AdapterKind,
		webc_error: webc::Error,
	},

	#[display("Web call failed for model '{model_iden}'.\nCause: {webc_error}")]
	WebModelCall {
		model_iden: ModelIden,
		webc_error: webc::Error,
	},

<<<<<<< HEAD
	/// Error when an adapter feature is not supported.
	#[display("Adapter '{adapter_kind}' does not support feature '{feature}'")]
	AdapterFeatureNotSupported { adapter_kind: AdapterKind, feature: String },

	/// General adapter error.
	#[display("Adapter error: {_0}")]
	AdapterError(String),

	/// Unsupported operation error.
	#[display("Unsupported operation: {_0}")]
	UnsupportedOperation(String),
=======
	#[display("Error event in stream for model '{model_iden}'. Body: {body}")]
	ChatResponse {
		model_iden: ModelIden,
		body: serde_json::Value,
	},
>>>>>>> cb24f4f3

	// -- Chat Stream
	#[display("Failed to parse stream data for model '{model_iden}'.\nCause: {serde_error}")]
	StreamParse {
		model_iden: ModelIden,
		serde_error: serde_json::Error,
	},

	#[display("Web stream error for model '{model_iden}'.\nCause: {cause}")]
	WebStream { model_iden: ModelIden, cause: String },

	// -- Modules
	#[display("Resolver error for model '{model_iden}'.\nCause: {resolver_error}")]
	Resolver {
		model_iden: ModelIden,
		resolver_error: resolver::Error,
	},

	// -- Adapter Support
	#[display("Adapter '{adapter_kind}' does not support feature '{feature}'")]
	AdapterNotSupported { adapter_kind: AdapterKind, feature: String },

	#[display("Internal error: {_0}")]
	Internal(String),

	// -- Externals
	#[display("Failed to clone EventSource request: {_0}")]
	#[from]
	EventSourceClone(reqwest_eventsource::CannotCloneRequestError),

	#[display("JSON value extension error: {_0}")]
	#[from]
	JsonValueExt(JsonValueExtError),

	#[display("Reqwest EventSource error: {_0}")]
	ReqwestEventSource(Box<reqwest_eventsource::Error>),

	#[display("Serde JSON error: {_0}")]
	#[from]
	SerdeJson(serde_json::Error),
}

// region:    --- Error Boilerplate

// The Display trait is now derived via derive_more::Display
// impl core::fmt::Display for Error {
// 	fn fmt(&self, fmt: &mut core::fmt::Formatter) -> core::result::Result<(), core::fmt::Error> {
// 		write!(fmt, "{self:?}")
// 	}
// }

impl std::error::Error for Error {}

// endregion: --- Error Boilerplate<|MERGE_RESOLUTION|>--- conflicted
+++ resolved
@@ -4,10 +4,10 @@
 use derive_more::{Display, From};
 use value_ext::JsonValueExtError;
 
-/// `GenAI` main Result type alias (with `genai::Error`)
+/// GenAI main Result type alias (with genai::Error)
 pub type Result<T> = core::result::Result<T, Error>;
 
-/// Main `GenAI` error
+/// Main GenAI error
 #[derive(Debug, From, Display)]
 #[allow(missing_docs)]
 pub enum Error {
@@ -76,25 +76,11 @@
 		webc_error: webc::Error,
 	},
 
-<<<<<<< HEAD
-	/// Error when an adapter feature is not supported.
-	#[display("Adapter '{adapter_kind}' does not support feature '{feature}'")]
-	AdapterFeatureNotSupported { adapter_kind: AdapterKind, feature: String },
-
-	/// General adapter error.
-	#[display("Adapter error: {_0}")]
-	AdapterError(String),
-
-	/// Unsupported operation error.
-	#[display("Unsupported operation: {_0}")]
-	UnsupportedOperation(String),
-=======
 	#[display("Error event in stream for model '{model_iden}'. Body: {body}")]
 	ChatResponse {
 		model_iden: ModelIden,
 		body: serde_json::Value,
 	},
->>>>>>> cb24f4f3
 
 	// -- Chat Stream
 	#[display("Failed to parse stream data for model '{model_iden}'.\nCause: {serde_error}")]
