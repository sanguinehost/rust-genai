--- conflicted
+++ resolved
@@ -12,23 +12,6 @@
 use crate::adapter::openai_resp::OpenAIRespAdapter;
 use crate::adapter::xai::XaiAdapter;
 use crate::adapter::{Adapter, AdapterKind, ServiceType, WebRequestData};
-<<<<<<< HEAD
-use crate::chat::{
-	ChatOptionsSet, ChatRequest, ChatResponse, ChatStreamResponse, ImagenGenerateImagesRequest,
-	ImagenGenerateImagesResponse,
-}; // Added Imagen and Veo types
-use crate::webc::WebResponse;
-use crate::{Error, Result, ServiceTarget}; // Added Error
-use reqwest::RequestBuilder;
-
-use super::groq::GroqAdapter;
-use crate::adapter::deepseek::DeepSeekAdapter;
-use crate::adapter::xai::XaiAdapter;
-#[cfg(feature = "llamacpp")]
-use crate::adapter::adapters::llamacpp::LlamaCppAdapter;
-use crate::resolver::{AuthData, Endpoint};
-
-=======
 use crate::chat::{ChatOptionsSet, ChatRequest, ChatResponse, ChatStreamResponse};
 use crate::embed::{EmbedOptionsSet, EmbedRequest, EmbedResponse};
 use crate::resolver::{AuthData, Endpoint};
@@ -37,7 +20,6 @@
 use crate::{Result, ServiceTarget};
 use reqwest::RequestBuilder;
 
->>>>>>> cb24f4f3
 /// A construct that allows dispatching calls to the Adapters.
 ///
 /// Note 1: This struct does not need to implement the Adapter trait, as some of its methods take the adapter kind as a parameter.
@@ -58,14 +40,9 @@
 			AdapterKind::Nebius => NebiusAdapter::default_endpoint(),
 			AdapterKind::Xai => XaiAdapter::default_endpoint(),
 			AdapterKind::DeepSeek => DeepSeekAdapter::default_endpoint(),
-<<<<<<< HEAD
-			#[cfg(feature = "llamacpp")]
-			AdapterKind::LlamaCpp => LlamaCppAdapter::default_endpoint(),
-=======
 			AdapterKind::Zai => ZaiAdapter::default_endpoint(),
 			AdapterKind::Cohere => CohereAdapter::default_endpoint(),
 			AdapterKind::Ollama => OllamaAdapter::default_endpoint(),
->>>>>>> cb24f4f3
 		}
 	}
 
@@ -81,14 +58,9 @@
 			AdapterKind::Nebius => NebiusAdapter::default_auth(),
 			AdapterKind::Xai => XaiAdapter::default_auth(),
 			AdapterKind::DeepSeek => DeepSeekAdapter::default_auth(),
-<<<<<<< HEAD
-			#[cfg(feature = "llamacpp")]
-			AdapterKind::LlamaCpp => LlamaCppAdapter::default_auth(),
-=======
 			AdapterKind::Zai => ZaiAdapter::default_auth(),
 			AdapterKind::Cohere => CohereAdapter::default_auth(),
 			AdapterKind::Ollama => OllamaAdapter::default_auth(),
->>>>>>> cb24f4f3
 		}
 	}
 
@@ -104,21 +76,6 @@
 			AdapterKind::Nebius => NebiusAdapter::all_model_names(kind).await,
 			AdapterKind::Xai => XaiAdapter::all_model_names(kind).await,
 			AdapterKind::DeepSeek => DeepSeekAdapter::all_model_names(kind).await,
-<<<<<<< HEAD
-			#[cfg(feature = "llamacpp")]
-			AdapterKind::LlamaCpp => LlamaCppAdapter::all_model_names(kind).await,
-		}
-	}
-
-	pub fn get_service_url(model: &ModelIden, service_type: ServiceType, endpoint: Endpoint) -> String {
-		// Dispatch based on AdapterKind first, as primary routing
-		match model.adapter_kind {
-			AdapterKind::OpenAI => OpenAIAdapter::get_service_url(model, service_type, endpoint),
-			AdapterKind::Anthropic => AnthropicAdapter::get_service_url(model, service_type, endpoint),
-			AdapterKind::Cohere => CohereAdapter::get_service_url(model, service_type, endpoint),
-			AdapterKind::Ollama => OllamaAdapter::get_service_url(model, service_type, endpoint),
-			AdapterKind::Gemini => GeminiAdapter::get_service_url(model, service_type, endpoint), // GeminiAdapter will handle its own ServiceTypes
-=======
 			AdapterKind::Zai => ZaiAdapter::all_model_names(kind).await,
 			AdapterKind::Cohere => CohereAdapter::all_model_names(kind).await,
 			AdapterKind::Ollama => OllamaAdapter::all_model_names(kind).await,
@@ -133,19 +90,13 @@
 			AdapterKind::Anthropic => AnthropicAdapter::get_service_url(model, service_type, endpoint),
 			AdapterKind::Fireworks => FireworksAdapter::get_service_url(model, service_type, endpoint),
 			AdapterKind::Together => TogetherAdapter::get_service_url(model, service_type, endpoint),
->>>>>>> cb24f4f3
 			AdapterKind::Groq => GroqAdapter::get_service_url(model, service_type, endpoint),
 			AdapterKind::Nebius => NebiusAdapter::get_service_url(model, service_type, endpoint),
 			AdapterKind::Xai => XaiAdapter::get_service_url(model, service_type, endpoint),
 			AdapterKind::DeepSeek => DeepSeekAdapter::get_service_url(model, service_type, endpoint),
-<<<<<<< HEAD
-			#[cfg(feature = "llamacpp")]
-			AdapterKind::LlamaCpp => LlamaCppAdapter::get_service_url(model, service_type, endpoint),
-=======
 			AdapterKind::Zai => ZaiAdapter::get_service_url(model, service_type, endpoint),
 			AdapterKind::Cohere => CohereAdapter::get_service_url(model, service_type, endpoint),
 			AdapterKind::Ollama => OllamaAdapter::get_service_url(model, service_type, endpoint),
->>>>>>> cb24f4f3
 		}
 	}
 
@@ -173,14 +124,9 @@
 			AdapterKind::Nebius => NebiusAdapter::to_web_request_data(target, service_type, chat_req, options_set),
 			AdapterKind::Xai => XaiAdapter::to_web_request_data(target, service_type, chat_req, options_set),
 			AdapterKind::DeepSeek => DeepSeekAdapter::to_web_request_data(target, service_type, chat_req, options_set),
-<<<<<<< HEAD
-			#[cfg(feature = "llamacpp")]
-			AdapterKind::LlamaCpp => LlamaCppAdapter::to_web_request_data(target, service_type, chat_req, options_set),
-=======
 			AdapterKind::Zai => ZaiAdapter::to_web_request_data(target, service_type, chat_req, options_set),
 			AdapterKind::Cohere => CohereAdapter::to_web_request_data(target, service_type, chat_req, options_set),
 			AdapterKind::Ollama => OllamaAdapter::to_web_request_data(target, service_type, chat_req, options_set),
->>>>>>> cb24f4f3
 		}
 	}
 
@@ -200,14 +146,9 @@
 			AdapterKind::Nebius => NebiusAdapter::to_chat_response(model_iden, web_response, options_set),
 			AdapterKind::Xai => XaiAdapter::to_chat_response(model_iden, web_response, options_set),
 			AdapterKind::DeepSeek => DeepSeekAdapter::to_chat_response(model_iden, web_response, options_set),
-<<<<<<< HEAD
-			#[cfg(feature = "llamacpp")]
-			AdapterKind::LlamaCpp => LlamaCppAdapter::to_chat_response(model_iden, web_response, options_set),
-=======
 			AdapterKind::Zai => ZaiAdapter::to_chat_response(model_iden, web_response, options_set),
 			AdapterKind::Cohere => CohereAdapter::to_chat_response(model_iden, web_response, options_set),
 			AdapterKind::Ollama => OllamaAdapter::to_chat_response(model_iden, web_response, options_set),
->>>>>>> cb24f4f3
 		}
 	}
 
@@ -230,126 +171,6 @@
 			AdapterKind::Nebius => NebiusAdapter::to_chat_stream(model_iden, reqwest_builder, options_set),
 			AdapterKind::Xai => XaiAdapter::to_chat_stream(model_iden, reqwest_builder, options_set),
 			AdapterKind::DeepSeek => DeepSeekAdapter::to_chat_stream(model_iden, reqwest_builder, options_set),
-<<<<<<< HEAD
-			#[cfg(feature = "llamacpp")]
-			AdapterKind::LlamaCpp => LlamaCppAdapter::to_chat_stream(model_iden, reqwest_builder, options_set),
-		}
-	}
-
-	/// Execute chat completion natively (for adapters that don't use HTTP)
-	#[cfg(feature = "llamacpp")]
-	pub async fn exec_chat_native(
-		target: ServiceTarget,
-		chat_req: ChatRequest,
-		options_set: ChatOptionsSet<'_, '_>,
-	) -> Result<ChatResponse> {
-		match target.model.adapter_kind {
-			AdapterKind::LlamaCpp => LlamaCppAdapter::exec_chat_native(target, chat_req, options_set).await,
-			_ => Err(Error::UnsupportedOperation(
-				format!("Native execution not supported for adapter kind: {:?}", target.model.adapter_kind)
-			)),
-		}
-	}
-
-	/// Execute streaming chat completion natively (for adapters that don't use HTTP)
-	#[cfg(feature = "llamacpp")]
-	pub async fn exec_chat_stream_native(
-		target: ServiceTarget,
-		chat_req: ChatRequest,
-		options_set: ChatOptionsSet<'_, '_>,
-	) -> Result<ChatStreamResponse> {
-		match target.model.adapter_kind {
-			AdapterKind::LlamaCpp => LlamaCppAdapter::exec_chat_stream_native(target, chat_req, options_set).await,
-			_ => Err(Error::UnsupportedOperation(
-				format!("Native streaming not supported for adapter kind: {:?}", target.model.adapter_kind)
-			)),
-		}
-	}
-
-	// -- Imagen 3 specific --
-	pub fn to_imagen_generation_request_data(
-		target: ServiceTarget,
-		request: ImagenGenerateImagesRequest,
-	) -> Result<WebRequestData> {
-		let adapter_kind = target.model.adapter_kind;
-		match adapter_kind {
-			AdapterKind::Gemini => GeminiAdapter::to_imagen_generation_request_data(target, request),
-			_ => Err(Error::AdapterFeatureNotSupported {
-				adapter_kind,
-				feature: "Imagen 3 Image Generation (request data)".to_string(),
-			}),
-		}
-	}
-
-	pub fn to_imagen_generation_response(
-		model_iden: ModelIden,
-		web_response: WebResponse,
-	) -> Result<ImagenGenerateImagesResponse> {
-		let adapter_kind = model_iden.adapter_kind;
-		match adapter_kind {
-			AdapterKind::Gemini => GeminiAdapter::to_imagen_generation_response(model_iden, web_response),
-			_ => Err(Error::AdapterFeatureNotSupported {
-				adapter_kind,
-				feature: "Imagen 3 Image Generation (response data)".to_string(),
-			}),
-		}
-	}
-
-	// -- Veo specific --
-	pub fn to_veo_generation_request_data(
-		target: ServiceTarget,
-		request: crate::chat::VeoGenerateVideosRequest,
-	) -> Result<WebRequestData> {
-		let adapter_kind = target.model.adapter_kind;
-		match adapter_kind {
-			AdapterKind::Gemini => GeminiAdapter::to_veo_generation_request_data(target, request),
-			_ => Err(Error::AdapterFeatureNotSupported {
-				adapter_kind,
-				feature: "Veo Video Generation (request data)".to_string(),
-			}),
-		}
-	}
-
-	pub fn to_veo_generation_response(
-		model_iden: ModelIden,
-		web_response: WebResponse,
-	) -> Result<crate::chat::VeoGenerateVideosResponse> {
-		let adapter_kind = model_iden.adapter_kind;
-		match adapter_kind {
-			AdapterKind::Gemini => GeminiAdapter::to_veo_generation_response(model_iden, web_response),
-			_ => Err(Error::AdapterFeatureNotSupported {
-				adapter_kind,
-				feature: "Veo Video Generation (response data)".to_string(),
-			}),
-		}
-	}
-
-	pub fn get_veo_operation_status_request_data(
-		target: ServiceTarget,
-		operation_name: &str,
-	) -> Result<WebRequestData> {
-		let adapter_kind = target.model.adapter_kind;
-		match adapter_kind {
-			AdapterKind::Gemini => GeminiAdapter::get_veo_operation_status_request_data(target, operation_name),
-			_ => Err(Error::AdapterFeatureNotSupported {
-				adapter_kind,
-				feature: "Veo Video Generation (operation status request data)".to_string(),
-			}),
-		}
-	}
-
-	pub fn to_veo_operation_status_response(
-		model_iden: ModelIden,
-		web_response: WebResponse,
-	) -> Result<crate::chat::VeoOperationStatusResponse> {
-		let adapter_kind = model_iden.adapter_kind;
-		match adapter_kind {
-			AdapterKind::Gemini => GeminiAdapter::to_veo_operation_status_response(model_iden, web_response),
-			_ => Err(Error::AdapterFeatureNotSupported {
-				adapter_kind,
-				feature: "Veo Video Generation (operation status response)".to_string(),
-			}),
-=======
 			AdapterKind::Zai => ZaiAdapter::to_chat_stream(model_iden, reqwest_builder, options_set),
 			AdapterKind::Cohere => CohereAdapter::to_chat_stream(model_iden, reqwest_builder, options_set),
 			AdapterKind::Ollama => OllamaAdapter::to_chat_stream(model_iden, reqwest_builder, options_set),
@@ -404,7 +225,6 @@
 			AdapterKind::Zai => ZaiAdapter::to_embed_response(model_iden, web_response, options_set),
 			AdapterKind::Cohere => CohereAdapter::to_embed_response(model_iden, web_response, options_set),
 			AdapterKind::Ollama => OllamaAdapter::to_embed_response(model_iden, web_response, options_set),
->>>>>>> cb24f4f3
 		}
 	}
 }