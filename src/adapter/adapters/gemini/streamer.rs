--- conflicted
+++ resolved
@@ -1,4 +1,5 @@
 use crate::adapter::adapters::support::{StreamerCapturedData, StreamerOptions};
+use crate::adapter::gemini::{GeminiAdapter, GeminiChatResponse};
 use crate::adapter::inter_stream::{InterStreamEnd, InterStreamEvent};
 use crate::chat::{ChatOptionsSet, ToolCall};
 use crate::webc::WebStream;
@@ -7,23 +8,25 @@
 use std::pin::Pin;
 use std::task::{Context, Poll};
 
+use super::GeminiChatContent;
+
 pub struct GeminiStreamer {
 	inner: WebStream,
 	options: StreamerOptions,
 
 	// -- Set by the poll_next
-	/// Flag to not poll the `EventSource` after a `MessageStop` event.
+	/// Flag to not poll the EventSource after a MessageStop event.
 	done: bool,
 	captured_data: StreamerCapturedData,
 }
 
 impl GeminiStreamer {
-	pub fn new(inner: WebStream, model_iden: ModelIden, options_set: &ChatOptionsSet) -> Self {
+	pub fn new(inner: WebStream, model_iden: ModelIden, options_set: ChatOptionsSet<'_, '_>) -> Self {
 		Self {
 			inner,
 			done: false,
 			options: StreamerOptions::new(model_iden, options_set),
-			captured_data: StreamerCapturedData::default(),
+			captured_data: Default::default(),
 		}
 	}
 }
@@ -48,16 +51,10 @@
 						"[" => InterStreamEvent::Start,
 						"]" => {
 							let inter_stream_end = InterStreamEnd {
-<<<<<<< HEAD
-								usage: self.captured_data.usage.take(),
-								content: self.captured_data.content.take(),
-								reasoning_content: self.captured_data.reasoning_content.take(),
-=======
 								captured_usage: self.captured_data.usage.take(),
 								captured_text_content: self.captured_data.content.take(),
 								captured_reasoning_content: self.captured_data.reasoning_content.take(),
 								captured_tool_calls: self.captured_data.tool_calls.take(),
->>>>>>> cb24f4f3
 							};
 
 							InterStreamEvent::End(inter_stream_end)
@@ -78,52 +75,18 @@
 							};
 
 							// -- Extract the Gemini Response
-							let gemini_response = match super::GeminiAdapter::body_to_gemini_chat_response(
-								&self.options.model_iden,
-								json_block,
-								&ChatOptionsSet::default(), // Pass default options_set in streaming
-							) {
-								Ok(gemini_response) => gemini_response,
-								Err(err) => {
-									tracing::error!("Gemini Adapter Stream Error: {}", err);
-									return Poll::Ready(Some(Err(err)));
-								}
-							};
+							let gemini_response =
+								match GeminiAdapter::body_to_gemini_chat_response(&self.options.model_iden, json_block)
+								{
+									Ok(gemini_response) => gemini_response,
+									Err(err) => {
+										tracing::error!("Gemini Adapter Stream Error: {}", err);
+										return Poll::Ready(Some(Err(err)));
+									}
+								};
 
-							let super::GeminiChatResponse { contents, usage } = gemini_response;
+							let GeminiChatResponse { content, usage } = gemini_response;
 
-							// For streaming with InterStreamEvent::Chunk(String), we process only the text from the first candidate.
-							let first_content = contents.into_iter().next();
-
-							// Capture usage regardless of content type for this chunk, as Gemini sends it cumulatively.
-							if self.options.capture_usage {
-								self.captured_data.usage = Some(usage);
-							}
-
-							match first_content {
-								Some(super::GeminiChatContent::Parts(parts)) => {
-									// Extract text content from parts for streaming
-									let text_content: String = parts
-										.into_iter()
-										.filter_map(|part| match part {
-											crate::chat::ContentPart::Text(text) => Some(text),
-											crate::chat::ContentPart::Image { .. }
-											| crate::chat::ContentPart::Document { .. } => None, // Ignore image and document parts for streaming chunks
-										})
-										.collect();
-
-<<<<<<< HEAD
-									if text_content.is_empty() {
-										// No text content from the first candidate, usage already updated. Skip emitting an empty chunk.
-										continue; // Go to next item from WebStream
-									}
-									// Capture content text if option is set
-									if self.options.capture_content {
-										match self.captured_data.content {
-											Some(ref mut c) => c.push_str(&text_content),
-											None => self.captured_data.content = Some(text_content.clone()),
-										}
-=======
 							// -- Extract text and toolcall
 							// WARNING: Assume that only ONE tool call per message (or take the last one)
 							let mut stream_text_content: String = String::new();
@@ -143,30 +106,16 @@
 									match self.captured_data.content {
 										Some(ref mut c) => c.push_str(&stream_text_content),
 										None => self.captured_data.content = Some(stream_text_content.clone()),
->>>>>>> cb24f4f3
 									}
-									// This is the event to return for this branch of the outer match
-									InterStreamEvent::Chunk(text_content)
 								}
-								Some(super::GeminiChatContent::ToolCall(tool_call)) => {
-									// Emit tool call as a stream event instead of skipping it
-									InterStreamEvent::ToolCall(tool_call)
+
+								// NOTE: Apparently in the Gemini API, all events have cumulative usage,
+								//       meaning each message seems to include the tokens for all previous streams.
+								//       Thus, we do not need to add it; we only need to replace captured_data.usage with the latest one.
+								//       See https://twitter.com/jeremychone/status/1813734565967802859 for potential additional information.
+								if self.options.capture_usage {
+									self.captured_data.usage = Some(usage);
 								}
-								Some(super::GeminiChatContent::Thought(thought_text)) => {
-									if self.options.capture_reasoning_content {
-										match self.captured_data.reasoning_content {
-											Some(ref mut c) => c.push_str(&thought_text),
-											None => self.captured_data.reasoning_content = Some(thought_text.clone()),
-										}
-									}
-									InterStreamEvent::ReasoningChunk(thought_text)
-								}
-								None => {
-									// No content from the first candidate, usage already updated. Skip emitting an empty chunk.
-									continue; // Go to next item from WebStream
-								}
-<<<<<<< HEAD
-=======
 
 								InterStreamEvent::Chunk(stream_text_content)
 							}
@@ -184,9 +133,8 @@
 								InterStreamEvent::ToolCallChunk(tool_call)
 							} else {
 								continue;
->>>>>>> cb24f4f3
 							}
-						} // End of block_string processing, result is the InterStreamEvent for this iteration
+						}
 					};
 
 					return Poll::Ready(Some(Ok(inter_event)));
