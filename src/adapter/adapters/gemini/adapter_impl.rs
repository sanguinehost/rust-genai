use super::streamer::GeminiStreamer;
use crate::adapter::adapters::support::get_api_key;
use crate::adapter::{Adapter, AdapterKind, ServiceType, WebRequestData};
use crate::chat::{
<<<<<<< HEAD
	ChatOptionsSet,
	ChatRequest,
	ChatResponse,
	ChatResponseFormat,
	ChatRole,
	ChatStream,
	ChatStreamResponse,
	CompletionTokensDetails,
	ContentPart,
	ImagenGenerateImagesRequest,
	ImagenGenerateImagesResponse, // Added for Imagen
	MediaSource,                  // Added for document understanding
	MessageContent,
	PromptTokensDetails,
	ReasoningEffort,
	ToolCall,
	Usage,
	VeoGenerateVideosRequest,
	VeoGenerateVideosResponse,
	VeoOperationResult,
	VeoOperationStatusResponse,
=======
	Binary, BinarySource, ChatOptionsSet, ChatRequest, ChatResponse, ChatResponseFormat, ChatRole, ChatStream,
	ChatStreamResponse, CompletionTokensDetails, ContentPart, MessageContent, PromptTokensDetails, ReasoningEffort,
	ToolCall, Usage,
>>>>>>> cb24f4f3
};
use crate::resolver::{AuthData, Endpoint};
use crate::webc::{WebResponse, WebStream};
use crate::{Error, Headers, ModelIden, Result, ServiceTarget};
use reqwest::RequestBuilder;
use serde_json::{Value, json};
use value_ext::JsonValueExt;

pub struct GeminiAdapter;

// Note: Those model names are just informative, as the Gemini AdapterKind is selected on `startsWith("gemini")`
const MODELS: &[&str] = &[
<<<<<<< HEAD
	// Latest GA models
	"gemini-2.5-pro",
	"gemini-2.5-flash",
	"gemini-2.5-flash-lite",

	// Preview models (09-2025)
	"gemini-2.5-flash-preview-09-2025",
	"gemini-2.5-flash-lite-preview-09-2025",

	// Specialized models
	"gemini-2.5-flash-image",
	"gemini-2.0-flash-preview-image-generation",
	"imagen-3.0-generate-002",
	"veo-2.0-generate-001",
=======
	//
	"gemini-2.5-pro",
	"gemini-2.5-flash",
	"gemini-2.5-flash-lite",
>>>>>>> cb24f4f3
];

// Per gemini doc (https://x.com/jeremychone/status/1916501987371438372)
const REASONING_ZERO: u32 = 0;
const REASONING_LOW: u32 = 1000;
const REASONING_MEDIUM: u32 = 8000;
const REASONING_HIGH: u32 = 24000;

// curl \
//   -H 'Content-Type: application/json' \
//   -d '{"contents":[{"parts":[{"text":"Explain how AI works"}]}]}' \
//   -X POST 'https://generativelanguage.googleapis.com/v1beta/models/gemini-1.5-flash-latest:generateContent?key=YOUR_API_KEY'

impl GeminiAdapter {
	pub const API_KEY_DEFAULT_ENV_NAME: &str = "GEMINI_API_KEY";
}

impl Adapter for GeminiAdapter {
	fn default_endpoint() -> Endpoint {
		const BASE_URL: &str = "https://generativelanguage.googleapis.com/v1beta/";
		Endpoint::from_static(BASE_URL)
	}

	fn default_auth() -> AuthData {
		AuthData::from_env(Self::API_KEY_DEFAULT_ENV_NAME)
	}

	/// Note: For now, this returns the common models (see above)
	async fn all_model_names(_kind: AdapterKind) -> Result<Vec<String>> {
		Ok(MODELS.iter().map(ToString::to_string).collect())
	}
<<<<<<< HEAD
	/// NOTE: As Google Gemini has decided to put their `API_KEY` in the URL,
	///       this will return the URL without the `API_KEY` in it. The `API_KEY` will need to be added by the caller.
	fn get_service_url(model: &ModelIden, service_type: ServiceType, endpoint: Endpoint) -> String {
=======

	/// NOTE: As Google Gemini has decided to put their API_KEY in the URL,
	///       this will return the URL without the API_KEY in it. The API_KEY will need to be added by the caller.
	fn get_service_url(model: &ModelIden, service_type: ServiceType, endpoint: Endpoint) -> Result<String> {
>>>>>>> cb24f4f3
		let base_url = endpoint.base_url();
		let (model_name, _) = model.model_name.as_model_name_and_namespace();
		let url = match service_type {
			ServiceType::Chat => format!("{base_url}models/{model_name}:generateContent"),
			ServiceType::ChatStream => format!("{base_url}models/{model_name}:streamGenerateContent"),
<<<<<<< HEAD
			ServiceType::ImageGenerationImagen => format!("{base_url}models/{model_name}:predict"),
			ServiceType::VideoGenerationVeo => format!("{base_url}models/{model_name}:predictLongRunning"),
		}
=======
			ServiceType::Embed => format!("{base_url}models/{model_name}:embedContent"), // Gemini embeddings API
		};
		Ok(url)
>>>>>>> cb24f4f3
	}

	#[allow(clippy::too_many_lines)]
	#[allow(clippy::cognitive_complexity)]
	fn to_web_request_data(
		target: ServiceTarget,
		service_type: ServiceType,
		chat_req: ChatRequest,
		options_set: ChatOptionsSet<'_, '_>,
	) -> Result<WebRequestData> {
		let ServiceTarget { endpoint, auth, model } = target;
		let (model_name, _) = model.model_name.as_model_name_and_namespace();

		// -- api_key
		let api_key = get_api_key(&auth, &model)?;

		// -- headers (empty for gemini)
		let headers = Headers::from(("x-goog-api-key".to_string(), api_key.to_string()));

		// -- Reasoning Budget
		let (provider_model_name, reasoning_budget) = match (model_name, options_set.reasoning_effort()) {
			// No explicity reasoning_effor, try to infer from model name suffix (supports -zero)
			(model, None) => {
				// let model_name: &str = &model.model_name;
				if let Some((prefix, last)) = model_name.rsplit_once('-') {
					let reasoning = match last {
						"zero" => Some(REASONING_ZERO),
						"low" => Some(REASONING_LOW),
						"medium" => Some(REASONING_MEDIUM),
						"high" => Some(REASONING_HIGH),
						_ => None,
					};
					// create the model name if there was a `-..` reasoning suffix
					let model = if reasoning.is_some() { prefix } else { model };

					(model, reasoning)
				} else {
					(model, None)
				}
			}
			// If reasoning effort, turn the low, medium, budget ones into Budget
			(model, Some(effort)) => {
				let effort = match effort {
					// -- for now, match minimal to Low (because zero is not supported by 2.5 pro)
					ReasoningEffort::Minimal => REASONING_LOW,
					ReasoningEffort::Low => REASONING_LOW,
					ReasoningEffort::Medium => REASONING_MEDIUM,
					ReasoningEffort::High => REASONING_HIGH,
					ReasoningEffort::Budget(budget) => *budget,
				};
				(model, Some(effort))
			}
		};

		// -- parts
		let GeminiChatRequestParts {
			system,
			contents,
			tools,
		} = Self::into_gemini_request_parts(&model, chat_req)?;

		// -- Playload
		let mut payload = json!({
			"contents": contents,
		});

		// -- Set the reasoning effort
		if let Some(budget) = reasoning_budget {
			payload.x_insert("/generationConfig/thinkingConfig/thinkingBudget", budget)?;
		}

<<<<<<< HEAD
		if options_set.include_thoughts().is_some_and(|v| v) {
			payload.x_insert("/generationConfig/thinkingConfig/includeThoughts", true)?;
		}

		// -- headers (empty for gemini, since API_KEY is in url)
		let headers = vec![];

=======
>>>>>>> cb24f4f3
		// Note: It's unclear from the spec if the content of systemInstruction should have a role.
		//       Right now, it is omitted (since the spec states it can only be "user" or "model")
		//       It seems to work. https://ai.google.dev/api/rest/v1beta/models/generateContent
		if let Some(system) = system {
			payload.x_insert(
				"systemInstruction",
				json!({
					"parts": [ { "text": system }]
				}),
			)?;
		}

		// -- Tools
		if let Some(tools) = tools {
			payload.x_insert("tools", tools)?;
		}

		// -- Response Format
		if let Some(response_format) = options_set.response_format() {
			match response_format {
				ChatResponseFormat::JsonSpec(st_json) => {
					payload.x_insert("/generationConfig/responseMimeType", "application/json")?;
					let mut schema = st_json.schema.clone();
					schema.x_walk(|parent_map, name| {
						if name == "additionalProperties" {
							parent_map.remove("additionalProperties");
						}
						true
					});
					payload.x_insert("/generationConfig/responseSchema", schema)?;
				}
				ChatResponseFormat::EnumSpec(enum_spec) => {
					payload.x_insert("/generationConfig/responseMimeType", enum_spec.mime_type.clone())?;
					payload.x_insert("/generationConfig/responseSchema", enum_spec.schema.clone())?;
				}
				ChatResponseFormat::JsonSchemaSpec(json_schema_spec) => {
					// Always use v1beta endpoint with responseSchema according to Google documentation
					// This is the officially supported way for structured output
					payload.x_insert("/generationConfig/responseMimeType", "application/json")?;
					payload.x_insert("/generationConfig/responseSchema", json_schema_spec.schema.clone())?;
				}
				ChatResponseFormat::JsonMode => {
					// Gemini does not have a direct "json_mode" like OpenAI.
					// The closest is to set responseMimeType to application/json without a schema.
					// However, the documentation recommends using responseSchema for constrained JSON.
					// For now, we will not set anything for JsonMode, as it's typically handled by prompt engineering.
					// If a schema is not provided, the model is not constrained to output JSON.
					tracing::warn!(
						"GeminiAdapter: ChatResponseFormat::JsonMode is not directly supported. Consider using JsonSpec with a schema for constrained JSON output."
					);
				}
			}
		}

		// -- Add supported ChatOptions
		if let Some(temperature) = options_set.temperature() {
			payload.x_insert("/generationConfig/temperature", temperature)?;
		}

		if !options_set.stop_sequences().is_empty() {
			payload.x_insert("/generationConfig/stopSequences", options_set.stop_sequences())?;
		}

		if let Some(max_tokens) = options_set.max_tokens() {
			payload.x_insert("/generationConfig/maxOutputTokens", max_tokens)?;
		}
		if let Some(top_p) = options_set.top_p() {
			payload.x_insert("/generationConfig/topP", top_p)?;
		}

		// -- Add newly supported ChatOptions
		if let Some(top_k) = options_set.top_k() {
			payload.x_insert("/generationConfig/topK", top_k)?;
		}
		if let Some(seed) = options_set.seed() {
			payload.x_insert("/generationConfig/seed", seed)?;
		}
		if let Some(presence_penalty) = options_set.presence_penalty() {
			payload.x_insert("/generationConfig/presencePenalty", presence_penalty)?;
		}
		if let Some(frequency_penalty) = options_set.frequency_penalty() {
			payload.x_insert("/generationConfig/frequencyPenalty", frequency_penalty)?;
		}

		// -- Candidate Count
		if let Some(candidate_count) = options_set.candidate_count() {
			payload.x_insert("/generationConfig/candidateCount", candidate_count)?;
			// TODO: Adapt response parsing to handle multiple candidates if candidate_count > 1
		}

		// -- Cached Content
		if let Some(cached_content_id) = options_set.cached_content_id() {
			payload.x_insert("cachedContent", cached_content_id)?;
		}

		// -- Tool Config
		let mut tool_config_payload = json!({});
		let mut function_calling_config_payload = json!({});
		let mut function_calling_config_added = false;

		if let Some(mode) = options_set.function_calling_mode() {
			function_calling_config_payload.x_insert("mode", mode)?;
			function_calling_config_added = true;
		}

		if let Some(allowed_names) = options_set.allowed_function_names() {
			if !allowed_names.is_empty() {
				function_calling_config_payload.x_insert("allowedFunctionNames", allowed_names)?;
				function_calling_config_added = true;
			}
		}

		if function_calling_config_added {
			tool_config_payload.x_insert("functionCallingConfig", function_calling_config_payload)?;
			payload.x_insert("toolConfig", tool_config_payload)?;
		}

		// -- Response Modalities (for Gemini image generation)
		if let Some(modalities) = options_set.response_modalities() {
			if !modalities.is_empty() {
				payload.x_insert("/generationConfig/responseModalities", modalities)?;
			}
		}

		// -- Safety Settings
		if let Some(safety_settings) = options_set.safety_settings() {
			if !safety_settings.is_empty() {
				payload.x_insert("safetySettings", safety_settings)?;
			}
		}

		// -- url
<<<<<<< HEAD
		// NOTE: Somehow, Google decided to put the API key in the URL.
		//       This should be considered an antipattern from a security point of view
		//       even if it is done by the well respected Google. Everybody can make mistake once in a while.
		// e.g., '...models/gemini-1.5-flash-latest:generateContent?key=YOUR_API_KEY'
		let mut final_url = Self::get_service_url(&model, service_type, endpoint);
=======
		let provider_model = model.from_name(provider_model_name);
		let url = Self::get_service_url(&provider_model, service_type, endpoint)?;
>>>>>>> cb24f4f3

		// Always use v1beta endpoint for all requests including structured output

		let final_url_with_key = format!("{final_url}?key={api_key}");

		Ok(WebRequestData {
			url: final_url_with_key,
			headers,
			payload,
		})
	}

	fn to_chat_response(
		model_iden: ModelIden,
		web_response: WebResponse,
		options_set: ChatOptionsSet<'_, '_>,
	) -> Result<ChatResponse> {
		let WebResponse { mut body, .. } = web_response;

		let captured_raw_body = options_set.capture_raw_body().unwrap_or_default().then(|| body.clone());

		// -- Capture the provider_model_iden
		// TODO: Need to be implemented (if available), for now, just clone model_iden
		let provider_model_name: Option<String> = body.x_remove("modelVersion").ok();
		let provider_model_iden = model_iden.from_optional_name(provider_model_name);
<<<<<<< HEAD

		let gemini_response = Self::body_to_gemini_chat_response(&model_iden, body, &options_set)?;
		let GeminiChatResponse { contents, usage } = gemini_response;

		let mut response_contents: Vec<MessageContent> = Vec::new();
		let mut reasoning_parts: Vec<String> = Vec::new();

		for content in contents {
			match content {
				GeminiChatContent::Thought(thought) => reasoning_parts.push(thought),
				other => response_contents.push(other.into()),
			}
		}

		let reasoning_content = if reasoning_parts.is_empty() {
			None
		} else {
			Some(reasoning_parts.join("\n"))
		};
=======
		let gemini_response = Self::body_to_gemini_chat_response(&model_iden.clone(), body)?;
		let GeminiChatResponse {
			content: gemini_content,
			usage,
		} = gemini_response;

		// FIXME: Needs to take the content list
		let mut content: MessageContent = MessageContent::default();
		for g_item in gemini_content {
			match g_item {
				GeminiChatContent::Text(text) => content.push(text),
				GeminiChatContent::ToolCall(tool_call) => content.push(tool_call),
			}
		}
>>>>>>> cb24f4f3

		// If the original request was for a single candidate (or default),
		// and we got no content, the response_contents vec will be empty.
		// Otherwise, it will contain one or more items.

		Ok(ChatResponse {
			contents: response_contents,
			reasoning_content,
			model_iden,
			provider_model_iden,
			usage,
			captured_raw_body,
		})
	}

	fn to_chat_stream(
		model_iden: ModelIden,
		reqwest_builder: RequestBuilder,
		options_set: ChatOptionsSet<'_, '_>,
	) -> Result<ChatStreamResponse> {
		let web_stream = WebStream::new_with_pretty_json_array(reqwest_builder);

		let gemini_stream = GeminiStreamer::new(web_stream, model_iden.clone(), &options_set);
		let chat_stream = ChatStream::from_inter_stream(gemini_stream);

		Ok(ChatStreamResponse {
			model_iden,
			stream: chat_stream,
		})
	}

	fn to_embed_request_data(
		service_target: crate::ServiceTarget,
		embed_req: crate::embed::EmbedRequest,
		options_set: crate::embed::EmbedOptionsSet<'_, '_>,
	) -> Result<crate::adapter::WebRequestData> {
		super::embed::to_embed_request_data(service_target, embed_req, options_set)
	}

	fn to_embed_response(
		model_iden: crate::ModelIden,
		web_response: crate::webc::WebResponse,
		options_set: crate::embed::EmbedOptionsSet<'_, '_>,
	) -> Result<crate::embed::EmbedResponse> {
		super::embed::to_embed_response(model_iden, web_response, options_set)
	}
}

// region:    --- Support

/// Support functions for `GeminiAdapter`
impl GeminiAdapter {
	pub(super) fn body_to_gemini_chat_response(
		model_iden: &ModelIden,
		mut body: Value,
		options_set: &ChatOptionsSet<'_, '_>,
	) -> Result<GeminiChatResponse> {
		// If the body has an `error` property, then it is assumed to be an error.
		if body.get("error").is_some() {
			return Err(Error::ChatResponse {
				model_iden: model_iden.clone(),
				body,
			});
		}

<<<<<<< HEAD
		// Take all candidates
		let candidates = body.x_take::<Vec<Value>>("/candidates")?;
		let mut gemini_contents: Vec<GeminiChatContent> = Vec::new();

		for mut candidate_json in candidates {
			// A candidate can have multiple parts (text, image) or a functionCall.
			let candidate_content_parts_json = candidate_json.x_take::<Vec<Value>>("/content/parts")?;
			let mut content_parts: Vec<ContentPart> = Vec::new();
			let mut has_image_content = false;

			for mut part_json in candidate_content_parts_json {
				// -- Check for thought
				let is_thought = part_json.x_get::<bool>("thought").ok().is_some_and(|v| v);

				if let Ok(fc_json) = part_json.x_take::<Value>("functionCall") {
					// This part is a function call
					gemini_contents.push(GeminiChatContent::ToolCall(ToolCall {
						call_id: fc_json.x_get("name").unwrap_or_else(|_| String::new()), // Assuming name is used as call_id for Gemini
						fn_name: fc_json.x_get("name").unwrap_or_else(|_| String::new()),
						fn_arguments: fc_json.x_get("args").unwrap_or(Value::Null),
					}));
					// Assuming a functionCall part is exclusive in a candidate's content.parts array for simplicity here.
					// If not, the logic to combine with other parts would be more complex.
					content_parts.clear(); // Clear any previously parsed text/image parts for this candidate
					break; // Move to the next candidate
				} else if let Ok(text_value) = part_json.x_take::<Value>("text") {
					// Attempt to convert the Value to a String. This handles cases where the 'text' field
					// might be a number, boolean, or null, which should not happen for valid text content,
					// but provides robustness. More importantly, it ensures the full string is captured.
					let text = text_value.as_str().map_or_else(
						|| {
							tracing::warn!("GeminiAdapter: 'text' part was not a string, converting to debug string. Value: {:?}", text_value);
							text_value.to_string() // Fallback to debug string representation
						},
						|s| s.to_string(),
					);
					if is_thought {
						gemini_contents.push(GeminiChatContent::Thought(text));
					} else {
						content_parts.push(ContentPart::Text(text));
					}
				} else if let Ok(mut inline_data_json) = part_json.x_take::<Value>("inlineData") {
					let mime_type = inline_data_json.x_take::<String>("mimeType")?;
					let data = inline_data_json.x_take::<String>("data")?;
					content_parts.push(ContentPart::Image {
						content_type: mime_type,
						source: MediaSource::Base64(data.into()),
					});
					has_image_content = true;
				} else if let Ok(mut file_data_json) = part_json.x_take::<Value>("fileData") {
					let mime_type = file_data_json.x_take::<String>("mimeType")?;
					let file_uri = file_data_json.x_take::<String>("fileUri")?;
					// Determine if it's an image or document based on mime_type or context.
					// For simplicity, assuming PDF for now, but could be extended.
					if mime_type.starts_with("image/") {
						content_parts.push(ContentPart::Image {
							content_type: mime_type,
							source: MediaSource::Url(file_uri),
						});
						has_image_content = true;
					} else if mime_type.starts_with("application/pdf") {
						content_parts.push(ContentPart::Document {
							content_type: mime_type,
							source: MediaSource::Url(file_uri),
						});
					} else {
						// Handle other file types if necessary, or return an error
						tracing::warn!("Unsupported fileData mime_type: {}", mime_type);
					}
				}
			}

			if !content_parts.is_empty() {
				// If response_modalities requested an image but none was found in this candidate's parts
				if options_set
					.response_modalities()
					.is_some_and(|m| m.contains(&"IMAGE".to_string()))
					&& !has_image_content
				{
					// Add a warning part, as per user preference
					content_parts.push(ContentPart::Text(
						"[WARN] Image was requested but not generated for this candidate.".to_string(),
					));
				}
				gemini_contents.push(GeminiChatContent::Parts(content_parts));
			} else if !gemini_contents.iter().any(|gc| matches!(gc, GeminiChatContent::ToolCall(_))) {
				// If no parts were processed and it wasn't a tool call, it might be an error or empty response for this candidate
				println!(
					"Warning: Candidate resulted in no processable content (text, image, or tool_call): {candidate_json:?}"
				);
			}
		}

		// Usage is typically overall for the request, not per candidate.
=======
		let mut content: Vec<GeminiChatContent> = Vec::new();

		// -- Read multipart
		let parts = match body.x_take::<Vec<Value>>("/candidates/0/content/parts") {
			Ok(parts) => parts,
			Err(_) => {
				let finish_reason = body.x_remove::<String>("/candidates/finishReason").ok();
				let usage_metadata = body.x_remove::<Value>("/usageMetadata").ok();
				let body = json!({
					"finishReason": finish_reason,
					"usageMetadata": usage_metadata,
				});
				return Err(Error::ChatResponse {
					model_iden: model_iden.clone(),
					body,
				});
			}
		};

		for mut part in parts {
			// -- Capture eventual function call
			if let Ok(fn_call_value) = part.x_take::<Value>("functionCall") {
				let tool_call = ToolCall {
					// NOTE: Gemini does not have call_id so, use name
					call_id: fn_call_value.x_get("name").unwrap_or("".to_string()), // TODO: Handle this, gemini does not return the call_id
					fn_name: fn_call_value.x_get("name").unwrap_or("".to_string()),
					fn_arguments: fn_call_value.x_get("args").unwrap_or(Value::Null),
				};
				content.push(GeminiChatContent::ToolCall(tool_call))
			}

			// -- Capture eventual text
			if let Some(txt_content) = part
				.x_take::<Value>("text")
				.ok()
				.and_then(|v| if let Value::String(v) = v { Some(v) } else { None })
				.map(GeminiChatContent::Text)
			{
				content.push(txt_content)
			}
		}
>>>>>>> cb24f4f3
		let usage = body.x_take::<Value>("usageMetadata").map(Self::into_usage).unwrap_or_default();

		Ok(GeminiChatResponse {
			contents: gemini_contents,
			usage,
		})
	}

	/// See gemini doc: <https://ai.google.dev/api/generate-content#UsageMetadata>
	pub(super) fn into_usage(mut usage_value: Value) -> Usage {
		let total_tokens: Option<i32> = usage_value.x_take("totalTokenCount").ok();

		// -- Compute prompt tokens
		let prompt_tokens: Option<i32> = usage_value.x_take("promptTokenCount").ok();
		// Note: https://developers.googleblog.com/en/gemini-2-5-models-now-support-implicit-caching/
		//       It does say `cached_content_token_count`, but in the json, it's probably
		//       `cachedContenTokenCount` (Could not verify for implicit cache, did not see it yet)
		// Note: It seems the promptTokenCount is inclusive of the cachedContentTokenCount
		//       see: https://ai.google.dev/gemini-api/docs/caching?lang=python#generate-content
		//       (this was for explicit caching, but should be the same for implicit)
		//       ```
		//       prompt_token_count: 696219
		//       cached_content_token_count: 696190
		//       candidates_token_count: 214
		//       total_token_count: 696433
		//       ```
		//       So, in short same as Open asi
		let g_cached_tokens: Option<i32> = usage_value.x_take("cachedContentTokenCount").ok();
		let prompt_tokens_details = g_cached_tokens.map(|g_cached_tokens| PromptTokensDetails {
			cache_creation_tokens: None,
			cached_tokens: Some(g_cached_tokens),
			audio_tokens: None,
		});

		// -- Compute completion tokens
		let g_candidate_tokens: Option<i32> = usage_value.x_take("candidatesTokenCount").ok();
		let g_thoughts_tokens: Option<i32> = usage_value.x_take("thoughtsTokenCount").ok();
		// IMPORTANT: For Gemini, the `thoughtsTokenCount` (~reasoning_tokens) is not included
		//            in the root `candidatesTokenCount` (~completion_tokens).
		//            Therefore, some computation is needed to normalize it in the "OpenAI API Way,"
		//            meaning `completion_tokens` represents the total of completion tokens,
		//            and the details provide a breakdown of the specific components.
		let (completion_tokens, completion_tokens_details) = match (g_candidate_tokens, g_thoughts_tokens) {
			(Some(c_tokens), Some(t_tokens)) => (
				Some(c_tokens + t_tokens),
				Some(CompletionTokensDetails {
					accepted_prediction_tokens: None,
					rejected_prediction_tokens: None,
					reasoning_tokens: Some(t_tokens),
					audio_tokens: None,
				}),
			),
			(None, Some(t_tokens)) => {
				(
					None,
					Some(CompletionTokensDetails {
						accepted_prediction_tokens: None,
						rejected_prediction_tokens: None,
						reasoning_tokens: Some(t_tokens), // should be safe enough
						audio_tokens: None,
					}),
				)
			}
			(c_tokens, None) => (c_tokens, None),
		};

		Usage {
			prompt_tokens,
			// for now, None for Gemini
			prompt_tokens_details,

			completion_tokens,

			completion_tokens_details,

			total_tokens,
		}
	}

	/// Takes the genai `ChatMessages` and builds the System string and JSON Messages for Gemini.
	/// - Role mapping `ChatRole:User -> role: "user"`, `ChatRole::Assistant -> role: "model"`
	/// - `ChatRole::System` is concatenated (with an empty line) into a single `system` for the system instruction.
	///   - This adapter uses version v1beta, which supports `systemInstruction`
	/// - The eventual `chat_req.system` is pushed first into the "systemInstruction"
<<<<<<< HEAD
	#[allow(clippy::too_many_lines)]
	fn into_gemini_request_parts(model_iden: ModelIden, chat_req: ChatRequest) -> Result<GeminiChatRequestParts> {
=======
	fn into_gemini_request_parts(
		model_iden: &ModelIden, // use for error reporting
		chat_req: ChatRequest,
	) -> Result<GeminiChatRequestParts> {
>>>>>>> cb24f4f3
		let mut contents: Vec<Value> = Vec::new();
		let mut systems: Vec<String> = Vec::new();

		if let Some(system) = chat_req.system {
			systems.push(system);
		}

		// -- Build
		for msg in chat_req.messages {
			match msg.role {
				// For now, system goes as "user" (later, we might have adapter_config.system_to_user_impl)
				ChatRole::System => {
<<<<<<< HEAD
					let MessageContent::Text(content) = msg.content else {
						return Err(Error::MessageContentTypeNotSupported {
							model_iden,
							cause: "Only MessageContent::Text supported for this model (for now)",
						});
					};
					systems.push(content);
				}
				ChatRole::User => {
					let content = match msg.content {
						MessageContent::Text(content) => json!([{"text": content}]),
						MessageContent::Parts(parts) => {
							json!(
								parts
									.iter()
									.map(|part| match part {
										ContentPart::Text(text) => json!({"text": text.clone()}),
										ContentPart::Image { content_type, source }
										| ContentPart::Document { content_type, source } => {
											match source {
												MediaSource::Url(url) => json!({
													"file_data": {
														"mime_type": content_type,
														"file_uri": url
													}
												}),
												MediaSource::Base64(content) => json!({
													"inline_data": {
														"mime_type": content_type,
														"data": content
													}
												}),
											}
=======
					if let Some(content) = msg.content.into_joined_texts() {
						systems.push(content);
					}
				}
				ChatRole::User => {
					let mut parts_values: Vec<Value> = Vec::new();
					for part in msg.content {
						match part {
							ContentPart::Text(text) => parts_values.push(json!({"text": text})),
							ContentPart::Binary(binary) => {
								let Binary {
									content_type, source, ..
								} = binary;
								match &source {
									BinarySource::Url(url) => parts_values.push(json!({
										"file_data": {
											"mime_type": content_type,
											"file_uri": url
>>>>>>> cb24f4f3
										}
									})),
									BinarySource::Base64(content) => parts_values.push(json!({
										"inline_data": {
											"mime_type": content_type,
											"data": content
										}
									})),
								}
							}
							ContentPart::ToolCall(tool_call) => {
								parts_values.push(json!({
									"functionCall": {
										"name": tool_call.fn_name,
										"args": tool_call.fn_arguments,
									}
								}));
							}
							ContentPart::ToolResponse(tool_response) => {
								parts_values.push(json!({
									"functionResponse": {
										"name": tool_response.call_id,
										"response": {
											"name": tool_response.call_id,
											"content": tool_response.content,
										}
									}
								}));
							}
						}
					}

					contents.push(json!({"role": "user", "parts": parts_values}));
				}
				ChatRole::Assistant => {
<<<<<<< HEAD
					match msg.content {
						MessageContent::Text(content) => {
							contents.push(json!({"role": "model", "parts": [{"text": content}]}));
=======
					let mut parts_values: Vec<Value> = Vec::new();
					for part in msg.content {
						match part {
							ContentPart::Text(text) => parts_values.push(json!({"text": text})),
							ContentPart::ToolCall(tool_call) => {
								parts_values.push(json!({
									"functionCall": {
										"name": tool_call.fn_name,
										"args": tool_call.fn_arguments,
									}
								}));
							}
							// Ignore unsupported parts for Assistant role
							ContentPart::Binary(_) => {}
							ContentPart::ToolResponse(_) => {}
>>>>>>> cb24f4f3
						}
					}
					if !parts_values.is_empty() {
						contents.push(json!({"role": "model", "parts": parts_values}));
					}
				}
				ChatRole::Tool => {
					let mut parts_values: Vec<Value> = Vec::new();
					for part in msg.content {
						match part {
							ContentPart::ToolCall(tool_call) => {
								parts_values.push(json!({
									"functionCall": {
										"name": tool_call.fn_name,
										"args": tool_call.fn_arguments,
									}
								}));
							}
							ContentPart::ToolResponse(tool_response) => {
								parts_values.push(json!({
									"functionResponse": {
										"name": tool_response.call_id,
										"response": {
											"name": tool_response.call_id,
											"content": tool_response.content,
										}
									}
								}));
							}
							_ => {
								return Err(Error::MessageContentTypeNotSupported {
									model_iden: model_iden.clone(),
									cause: "ChatRole::Tool can only contain ToolCall or ToolResponse content parts",
								});
							}
						}
					}

					contents.push(json!({"role": "user", "parts": parts_values}));
				}
			}
		}

		let system = if systems.is_empty() {
			None
		} else {
			Some(systems.join("\n"))
		};

		// -- Build tools
		let tools = if let Some(req_tools) = chat_req.tools {
			let mut tools: Vec<Value> = Vec::new();
			// Note: This is to add only one function_declarations in the tools as per the gemini spec
			//       The rest are builtins
			let mut function_declarations: Vec<Value> = Vec::new();
			for req_tool in req_tools {
				// -- if it is a builtin tool
				if matches!(
					req_tool.name.as_str(),
					"googleSearch" | "googleSearchRetrieval" | "codeExecution" | "urlContext"
				) {
					tools.push(json!({req_tool.name: req_tool.config}));
				}
				// -- otherwise, user tool
				else {
					function_declarations.push(json! {
						{
							"name": req_tool.name,
							"description": req_tool.description,
							"parameters": req_tool.schema,
						}
					})
				}
			}
			if !function_declarations.is_empty() {
				tools.push(json!({"function_declarations": function_declarations}));
			}
			Some(tools)
		} else {
			None
		};

		Ok(GeminiChatRequestParts {
			system,
			contents,
			tools,
		})
	}

	// -- Imagen 3 Specific Methods --
	pub fn to_imagen_generation_request_data(
		target: ServiceTarget,
		request: ImagenGenerateImagesRequest,
	) -> Result<WebRequestData> {
		let ServiceTarget { endpoint, auth, model } = target;
		let api_key = get_api_key(&auth, &model)?;
		let url = Self::get_service_url(&model, ServiceType::ImageGenerationImagen, endpoint);
		let url = format!("{url}?key={api_key}");

		// Construct the payload for Imagen 3
		// The request struct `ImagenGenerateImagesRequest` is already designed
		// to serialize into the format Imagen expects for the "instances" part.
		// We need to wrap it in an "instances" array and add "parameters".
		let mut parameters = json!({});
		if let Some(count) = request.number_of_images {
			parameters.x_insert("sampleCount", count)?;
		}
		if let Some(ratio) = &request.aspect_ratio {
			parameters.x_insert("aspectRatio", ratio)?;
		}
		if let Some(pg) = &request.person_generation {
			parameters.x_insert("personGeneration", pg)?;
		}
		if let Some(seed) = request.seed {
			parameters.x_insert("seed", seed)?;
		}
		// Negative prompt is part of the main request struct for Imagen, not parameters.

		let instance_payload = serde_json::to_value(request)?;

		let payload = json!({
			"instances": [instance_payload],
			"parameters": parameters,
		});

		let headers = vec![("Content-Type".to_string(), "application/json".to_string())];

		Ok(WebRequestData { url, headers, payload })
	}

	pub fn to_imagen_generation_response(
		model_iden: ModelIden,
		mut web_response: WebResponse,
	) -> Result<ImagenGenerateImagesResponse> {
		let provider_model_name: Option<String> = None; // Imagen predict API might not return this in the same way
		let provider_model_iden = model_iden.from_optional_name(provider_model_name);

		// The Imagen response has a `predictions` array.
		// Each item in `predictions` should match `ImagenGeneratedImage` structure.
		// {
		//   "predictions": [
		//     {
		//       "bytesBase64Encoded": "...",
		//       "seed": 12345,
		//       "finishReason": "DONE"
		//     }
		//   ]
		// }
		let generated_images = web_response
			.body
			.x_take::<Vec<crate::chat::ImagenGeneratedImage>>("predictions")?;

		Ok(ImagenGenerateImagesResponse {
			generated_images,
			usage: None, // Imagen API might not provide usage data in the same way as chat
			model_iden,
			provider_model_iden,
		})
	}

	// -- Veo Specific Methods --
	pub fn to_veo_generation_request_data(
		target: ServiceTarget,
		request: VeoGenerateVideosRequest,
	) -> Result<WebRequestData> {
		let ServiceTarget { endpoint, auth, model } = target;
		let api_key = get_api_key(&auth, &model)?;
		let url = Self::get_service_url(&model, ServiceType::VideoGenerationVeo, endpoint);
		let url = format!("{url}?key={api_key}");

		let mut instance_content = json!({});
		if let Some(prompt) = request.prompt {
			instance_content.x_insert("prompt", prompt)?;
		}
		if let Some(image_input) = request.image {
			// Serialize VeoImageInput and insert it under "image"
			let image_payload = serde_json::to_value(image_input)?;
			instance_content.x_insert("image", image_payload)?;
		}

		let mut parameters = json!({});
		if let Some(ratio) = &request.aspect_ratio {
			parameters.x_insert("aspectRatio", ratio)?;
		}
		if let Some(pg) = &request.person_generation {
			parameters.x_insert("personGeneration", pg)?;
		}
		if let Some(count) = request.number_of_videos {
			parameters.x_insert("sampleCount", count)?;
		}
		if let Some(duration) = request.duration_seconds {
			parameters.x_insert("durationSeconds", duration)?;
		}
		if let Some(enhance) = request.enhance_prompt {
			parameters.x_insert("enhancePrompt", enhance)?;
		}
		if let Some(neg_prompt) = request.negative_prompt {
			parameters.x_insert("negativePrompt", neg_prompt)?;
		}

		let payload = json!({
			"instances": [instance_content],
			"parameters": parameters,
		});

		let headers = vec![("Content-Type".to_string(), "application/json".to_string())];

		let mut redacted_payload = payload.clone();
		if let Some(instances) = redacted_payload["instances"].as_array_mut() {
			for instance in instances {
				// Redact bytes if it exists under image in the instance
				if let Some(image_obj) = instance.get_mut("image") {
					if let Some(image_map) = image_obj.as_object_mut() {
						if image_map.contains_key("bytes") {
							image_map.insert("bytes".to_string(), Value::String("<redacted>".to_string()));
						}
					}
				}
			}
		}

		tracing::trace!(
			target: "genai_gemini_adapter",
			"Veo Generation Request Payload: {}",
			serde_json::to_string_pretty(&redacted_payload).unwrap_or_else(|e| format!("Failed to serialize payload: {e}"))
		);

		Ok(WebRequestData { url, headers, payload })
	}

	pub fn to_veo_generation_response(
		model_iden: ModelIden,
		mut web_response: WebResponse,
	) -> Result<VeoGenerateVideosResponse> {
		let provider_model_name: Option<String> = None; // Veo predict API might not return this in the same way
		let provider_model_iden = model_iden.from_optional_name(provider_model_name);

		// The initial response for Veo is a long-running operation name.
		// { "name": "operations/..." }
		let operation_name = web_response.body.x_take::<String>("name")?;

		Ok(VeoGenerateVideosResponse {
			operation_name,
			model_iden,
			provider_model_iden,
		})
	}

	pub fn get_veo_operation_status_request_data(
		target: ServiceTarget,
		operation_name: &str,
	) -> Result<WebRequestData> {
		let ServiceTarget { endpoint, auth, model } = target;
		let api_key = get_api_key(&auth, &model)?;

		// The URL for polling an operation is different: BASE_URL/operations/{operation_name}?key={API_KEY}
		let base_url = endpoint.base_url();
		let url = format!("{base_url}{operation_name}?key={api_key}");

		let headers = vec![]; // No specific headers needed for GET
		let payload = json!({}); // No payload for GET

		tracing::trace!(
			target: "genai_gemini_adapter",
			"Veo Get Operation Status Request URL: {}, Payload: {}",
			url,
			serde_json::to_string_pretty(&payload).unwrap_or_else(|e| format!("Failed to serialize payload: {e}"))
		);

		Ok(WebRequestData { url, headers, payload })
	}

	pub fn to_veo_operation_status_response(
		model_iden: ModelIden,
		mut web_response: WebResponse,
	) -> Result<VeoOperationStatusResponse> {
		tracing::trace!(
			target: "genai_gemini_adapter",
			"Veo Operation Status Polling Response Body: {}",
			serde_json::to_string_pretty(&web_response.body).unwrap_or_else(|e| format!("Failed to serialize body: {e}"))
		);
		let provider_model_name: Option<String> = None;
		let provider_model_iden = model_iden.from_optional_name(provider_model_name);

		// Check for a top-level error object first. If present, it's an API error response.
		if let Ok(error_value) = web_response.body.x_take::<Value>("error") {
			return Err(Error::WebModelCall {
				model_iden,
				webc_error: crate::webc::Error::ResponseFailedStatus {
					status: reqwest::StatusCode::BAD_REQUEST, // Use appropriate StatusCode
					body: error_value.to_string(),
				},
			});
		}

		// If no top-level error, proceed to parse the expected operation status fields.
		// We need to clone the body if we want to log it fully in case of multiple parsing errors,
		// as x_take consumes parts of it. For now, log what's available at point of error.
		// Try to parse 'done'. If not found, assume false. If other parsing error, return Err.
		let actual_done = match web_response.body.x_take::<bool>("done") {
			Ok(d_val) => d_val,
			Err(ref e) if matches!(e, value_ext::JsonValueExtError::PropertyNotFound(_)) => {
				// Log that 'done' was not found and we're defaulting to false.
				// The body state here will be *after* attempting to take 'done'.
				eprintln!(
					"GeminiAdapter::to_veo_operation_status_response - 'done' field not found in polling response, assuming not completed. Body after attempt to take 'done': {:?}. Original error: {}",
					web_response.body, e
				);
				false // Assume not done if the field is missing
			}
			Err(e) => {
				// For any other error (e.g., WrongType), it's a genuine parsing problem.
				eprintln!(
					"GeminiAdapter::to_veo_operation_status_response - Error parsing 'done' field (not PropertyNotFound). Body after attempt to take 'done': {:?}. Error: {}",
					web_response.body, e
				);
				return Err(Error::from(e));
			}
		};

		// 'name' should always be present in operation status responses.
		let name = web_response.body.x_take::<String>("name").map_err(|e| {
			eprintln!(
				"GeminiAdapter::to_veo_operation_status_response - Error parsing 'name' field. Current body state (after 'done' processing): {:?}. Error: {}",
				web_response.body, e
			);
			Error::from(e)
		})?;

		// This 'error' field is part of the operation object itself, distinct from the top-level 'error'
		// checked at the beginning of this function. It indicates an error with the async operation.
		let operation_error_value = web_response.body.x_take::<Value>("error").ok();

		let response_result = if actual_done {
			if operation_error_value.is_some() {
				// If the operation is done and there's an error field, no successful response is expected.
				None
			} else {
				// If done and no operation_error_value, try to parse the successful response.
				match web_response.body.x_take::<VeoOperationResult>("response") {
					Ok(res) => Some(res),
					Err(e) => {
						// This case means done=true, no operation_error_value, but 'response' field is missing or malformed.
						eprintln!(
							"GeminiAdapter::to_veo_operation_status_response - Error parsing 'response' field when done=true and no operation error. Current body state: {:?}. Error: {:?}",
							web_response.body, e
						);
						// Propagate the error instead of returning None for the response.
						return Err(Error::from(e));
					}
				}
			}
		} else {
			// Not done yet.
			None
		};

		Ok(VeoOperationStatusResponse {
			done: actual_done,
			name,
			response: response_result,
			error: operation_error_value, // This is the error from the operation object
			model_iden,
			provider_model_iden,
		})
	}
}

// struct Gemini

/// FIXME: need to be Vec<GeminiChatContent>
pub(super) struct GeminiChatResponse {
<<<<<<< HEAD
	pub contents: Vec<GeminiChatContent>,
=======
	pub content: Vec<GeminiChatContent>,
>>>>>>> cb24f4f3
	pub usage: Usage,
}

pub(super) enum GeminiChatContent {
	Parts(Vec<ContentPart>),
	ToolCall(ToolCall),
	Thought(String),
	// Note: A simple Text variant might be redundant if Parts can contain a single Text part.
	// However, keeping it might simplify some direct text-only response scenarios if they exist.
	// For now, focusing on Parts for flexibility with multi-modal and ToolCall.
}

impl From<GeminiChatContent> for MessageContent {
	fn from(gemini_content: GeminiChatContent) -> Self {
		match gemini_content {
			GeminiChatContent::Parts(parts) => {
				// For backward compatibility, if we have a single text part, convert to Text
				if parts.len() == 1 {
					match &parts[0] {
						ContentPart::Text(text) => Self::Text(text.clone()),
						ContentPart::Image { .. } | ContentPart::Document { .. } => Self::Parts(parts),
					}
				} else {
					Self::Parts(parts)
				}
			}
			GeminiChatContent::ToolCall(tool_call) => Self::ToolCalls(vec![tool_call]),
			GeminiChatContent::Thought(_) => {
				unreachable!("GeminiChatContent::Thought should not be converted to MessageContent directly")
			}
		}
	}
}

struct GeminiChatRequestParts {
	system: Option<String>,
	/// The chat history (user and assistant, except for the last user message which is a message)
	contents: Vec<Value>,

	/// The tools to use
	tools: Option<Vec<Value>>,
}

// endregion: --- Support<|MERGE_RESOLUTION|>--- conflicted
+++ resolved
@@ -1,34 +1,10 @@
-use super::streamer::GeminiStreamer;
 use crate::adapter::adapters::support::get_api_key;
+use crate::adapter::gemini::GeminiStreamer;
 use crate::adapter::{Adapter, AdapterKind, ServiceType, WebRequestData};
 use crate::chat::{
-<<<<<<< HEAD
-	ChatOptionsSet,
-	ChatRequest,
-	ChatResponse,
-	ChatResponseFormat,
-	ChatRole,
-	ChatStream,
-	ChatStreamResponse,
-	CompletionTokensDetails,
-	ContentPart,
-	ImagenGenerateImagesRequest,
-	ImagenGenerateImagesResponse, // Added for Imagen
-	MediaSource,                  // Added for document understanding
-	MessageContent,
-	PromptTokensDetails,
-	ReasoningEffort,
-	ToolCall,
-	Usage,
-	VeoGenerateVideosRequest,
-	VeoGenerateVideosResponse,
-	VeoOperationResult,
-	VeoOperationStatusResponse,
-=======
 	Binary, BinarySource, ChatOptionsSet, ChatRequest, ChatResponse, ChatResponseFormat, ChatRole, ChatStream,
 	ChatStreamResponse, CompletionTokensDetails, ContentPart, MessageContent, PromptTokensDetails, ReasoningEffort,
 	ToolCall, Usage,
->>>>>>> cb24f4f3
 };
 use crate::resolver::{AuthData, Endpoint};
 use crate::webc::{WebResponse, WebStream};
@@ -41,27 +17,10 @@
 
 // Note: Those model names are just informative, as the Gemini AdapterKind is selected on `startsWith("gemini")`
 const MODELS: &[&str] = &[
-<<<<<<< HEAD
-	// Latest GA models
-	"gemini-2.5-pro",
-	"gemini-2.5-flash",
-	"gemini-2.5-flash-lite",
-
-	// Preview models (09-2025)
-	"gemini-2.5-flash-preview-09-2025",
-	"gemini-2.5-flash-lite-preview-09-2025",
-
-	// Specialized models
-	"gemini-2.5-flash-image",
-	"gemini-2.0-flash-preview-image-generation",
-	"imagen-3.0-generate-002",
-	"veo-2.0-generate-001",
-=======
 	//
 	"gemini-2.5-pro",
 	"gemini-2.5-flash",
 	"gemini-2.5-flash-lite",
->>>>>>> cb24f4f3
 ];
 
 // Per gemini doc (https://x.com/jeremychone/status/1916501987371438372)
@@ -91,36 +50,22 @@
 
 	/// Note: For now, this returns the common models (see above)
 	async fn all_model_names(_kind: AdapterKind) -> Result<Vec<String>> {
-		Ok(MODELS.iter().map(ToString::to_string).collect())
-	}
-<<<<<<< HEAD
-	/// NOTE: As Google Gemini has decided to put their `API_KEY` in the URL,
-	///       this will return the URL without the `API_KEY` in it. The `API_KEY` will need to be added by the caller.
-	fn get_service_url(model: &ModelIden, service_type: ServiceType, endpoint: Endpoint) -> String {
-=======
+		Ok(MODELS.iter().map(|s| s.to_string()).collect())
+	}
 
 	/// NOTE: As Google Gemini has decided to put their API_KEY in the URL,
 	///       this will return the URL without the API_KEY in it. The API_KEY will need to be added by the caller.
 	fn get_service_url(model: &ModelIden, service_type: ServiceType, endpoint: Endpoint) -> Result<String> {
->>>>>>> cb24f4f3
 		let base_url = endpoint.base_url();
 		let (model_name, _) = model.model_name.as_model_name_and_namespace();
 		let url = match service_type {
 			ServiceType::Chat => format!("{base_url}models/{model_name}:generateContent"),
 			ServiceType::ChatStream => format!("{base_url}models/{model_name}:streamGenerateContent"),
-<<<<<<< HEAD
-			ServiceType::ImageGenerationImagen => format!("{base_url}models/{model_name}:predict"),
-			ServiceType::VideoGenerationVeo => format!("{base_url}models/{model_name}:predictLongRunning"),
-		}
-=======
 			ServiceType::Embed => format!("{base_url}models/{model_name}:embedContent"), // Gemini embeddings API
 		};
 		Ok(url)
->>>>>>> cb24f4f3
-	}
-
-	#[allow(clippy::too_many_lines)]
-	#[allow(clippy::cognitive_complexity)]
+	}
+
 	fn to_web_request_data(
 		target: ServiceTarget,
 		service_type: ServiceType,
@@ -131,7 +76,7 @@
 		let (model_name, _) = model.model_name.as_model_name_and_namespace();
 
 		// -- api_key
-		let api_key = get_api_key(&auth, &model)?;
+		let api_key = get_api_key(auth, &model)?;
 
 		// -- headers (empty for gemini)
 		let headers = Headers::from(("x-goog-api-key".to_string(), api_key.to_string()));
@@ -188,16 +133,6 @@
 			payload.x_insert("/generationConfig/thinkingConfig/thinkingBudget", budget)?;
 		}
 
-<<<<<<< HEAD
-		if options_set.include_thoughts().is_some_and(|v| v) {
-			payload.x_insert("/generationConfig/thinkingConfig/includeThoughts", true)?;
-		}
-
-		// -- headers (empty for gemini, since API_KEY is in url)
-		let headers = vec![];
-
-=======
->>>>>>> cb24f4f3
 		// Note: It's unclear from the spec if the content of systemInstruction should have a role.
 		//       Right now, it is omitted (since the spec states it can only be "user" or "model")
 		//       It seems to work. https://ai.google.dev/api/rest/v1beta/models/generateContent
@@ -216,40 +151,19 @@
 		}
 
 		// -- Response Format
-		if let Some(response_format) = options_set.response_format() {
-			match response_format {
-				ChatResponseFormat::JsonSpec(st_json) => {
-					payload.x_insert("/generationConfig/responseMimeType", "application/json")?;
-					let mut schema = st_json.schema.clone();
-					schema.x_walk(|parent_map, name| {
-						if name == "additionalProperties" {
-							parent_map.remove("additionalProperties");
-						}
-						true
-					});
-					payload.x_insert("/generationConfig/responseSchema", schema)?;
-				}
-				ChatResponseFormat::EnumSpec(enum_spec) => {
-					payload.x_insert("/generationConfig/responseMimeType", enum_spec.mime_type.clone())?;
-					payload.x_insert("/generationConfig/responseSchema", enum_spec.schema.clone())?;
-				}
-				ChatResponseFormat::JsonSchemaSpec(json_schema_spec) => {
-					// Always use v1beta endpoint with responseSchema according to Google documentation
-					// This is the officially supported way for structured output
-					payload.x_insert("/generationConfig/responseMimeType", "application/json")?;
-					payload.x_insert("/generationConfig/responseSchema", json_schema_spec.schema.clone())?;
-				}
-				ChatResponseFormat::JsonMode => {
-					// Gemini does not have a direct "json_mode" like OpenAI.
-					// The closest is to set responseMimeType to application/json without a schema.
-					// However, the documentation recommends using responseSchema for constrained JSON.
-					// For now, we will not set anything for JsonMode, as it's typically handled by prompt engineering.
-					// If a schema is not provided, the model is not constrained to output JSON.
-					tracing::warn!(
-						"GeminiAdapter: ChatResponseFormat::JsonMode is not directly supported. Consider using JsonSpec with a schema for constrained JSON output."
-					);
-				}
-			}
+		if let Some(ChatResponseFormat::JsonSpec(st_json)) = options_set.response_format() {
+			// x_insert
+			//     responseMimeType: "application/json",
+			// responseSchema: {
+			payload.x_insert("/generationConfig/responseMimeType", "application/json")?;
+			let mut schema = st_json.schema.clone();
+			schema.x_walk(|parent_map, name| {
+				if name == "additionalProperties" {
+					parent_map.remove("additionalProperties");
+				}
+				true
+			});
+			payload.x_insert("/generationConfig/responseSchema", schema)?;
 		}
 
 		// -- Add supported ChatOptions
@@ -268,88 +182,11 @@
 			payload.x_insert("/generationConfig/topP", top_p)?;
 		}
 
-		// -- Add newly supported ChatOptions
-		if let Some(top_k) = options_set.top_k() {
-			payload.x_insert("/generationConfig/topK", top_k)?;
-		}
-		if let Some(seed) = options_set.seed() {
-			payload.x_insert("/generationConfig/seed", seed)?;
-		}
-		if let Some(presence_penalty) = options_set.presence_penalty() {
-			payload.x_insert("/generationConfig/presencePenalty", presence_penalty)?;
-		}
-		if let Some(frequency_penalty) = options_set.frequency_penalty() {
-			payload.x_insert("/generationConfig/frequencyPenalty", frequency_penalty)?;
-		}
-
-		// -- Candidate Count
-		if let Some(candidate_count) = options_set.candidate_count() {
-			payload.x_insert("/generationConfig/candidateCount", candidate_count)?;
-			// TODO: Adapt response parsing to handle multiple candidates if candidate_count > 1
-		}
-
-		// -- Cached Content
-		if let Some(cached_content_id) = options_set.cached_content_id() {
-			payload.x_insert("cachedContent", cached_content_id)?;
-		}
-
-		// -- Tool Config
-		let mut tool_config_payload = json!({});
-		let mut function_calling_config_payload = json!({});
-		let mut function_calling_config_added = false;
-
-		if let Some(mode) = options_set.function_calling_mode() {
-			function_calling_config_payload.x_insert("mode", mode)?;
-			function_calling_config_added = true;
-		}
-
-		if let Some(allowed_names) = options_set.allowed_function_names() {
-			if !allowed_names.is_empty() {
-				function_calling_config_payload.x_insert("allowedFunctionNames", allowed_names)?;
-				function_calling_config_added = true;
-			}
-		}
-
-		if function_calling_config_added {
-			tool_config_payload.x_insert("functionCallingConfig", function_calling_config_payload)?;
-			payload.x_insert("toolConfig", tool_config_payload)?;
-		}
-
-		// -- Response Modalities (for Gemini image generation)
-		if let Some(modalities) = options_set.response_modalities() {
-			if !modalities.is_empty() {
-				payload.x_insert("/generationConfig/responseModalities", modalities)?;
-			}
-		}
-
-		// -- Safety Settings
-		if let Some(safety_settings) = options_set.safety_settings() {
-			if !safety_settings.is_empty() {
-				payload.x_insert("safetySettings", safety_settings)?;
-			}
-		}
-
 		// -- url
-<<<<<<< HEAD
-		// NOTE: Somehow, Google decided to put the API key in the URL.
-		//       This should be considered an antipattern from a security point of view
-		//       even if it is done by the well respected Google. Everybody can make mistake once in a while.
-		// e.g., '...models/gemini-1.5-flash-latest:generateContent?key=YOUR_API_KEY'
-		let mut final_url = Self::get_service_url(&model, service_type, endpoint);
-=======
 		let provider_model = model.from_name(provider_model_name);
 		let url = Self::get_service_url(&provider_model, service_type, endpoint)?;
->>>>>>> cb24f4f3
-
-		// Always use v1beta endpoint for all requests including structured output
-
-		let final_url_with_key = format!("{final_url}?key={api_key}");
-
-		Ok(WebRequestData {
-			url: final_url_with_key,
-			headers,
-			payload,
-		})
+
+		Ok(WebRequestData { url, headers, payload })
 	}
 
 	fn to_chat_response(
@@ -365,27 +202,6 @@
 		// TODO: Need to be implemented (if available), for now, just clone model_iden
 		let provider_model_name: Option<String> = body.x_remove("modelVersion").ok();
 		let provider_model_iden = model_iden.from_optional_name(provider_model_name);
-<<<<<<< HEAD
-
-		let gemini_response = Self::body_to_gemini_chat_response(&model_iden, body, &options_set)?;
-		let GeminiChatResponse { contents, usage } = gemini_response;
-
-		let mut response_contents: Vec<MessageContent> = Vec::new();
-		let mut reasoning_parts: Vec<String> = Vec::new();
-
-		for content in contents {
-			match content {
-				GeminiChatContent::Thought(thought) => reasoning_parts.push(thought),
-				other => response_contents.push(other.into()),
-			}
-		}
-
-		let reasoning_content = if reasoning_parts.is_empty() {
-			None
-		} else {
-			Some(reasoning_parts.join("\n"))
-		};
-=======
 		let gemini_response = Self::body_to_gemini_chat_response(&model_iden.clone(), body)?;
 		let GeminiChatResponse {
 			content: gemini_content,
@@ -400,15 +216,10 @@
 				GeminiChatContent::ToolCall(tool_call) => content.push(tool_call),
 			}
 		}
->>>>>>> cb24f4f3
-
-		// If the original request was for a single candidate (or default),
-		// and we got no content, the response_contents vec will be empty.
-		// Otherwise, it will contain one or more items.
 
 		Ok(ChatResponse {
-			contents: response_contents,
-			reasoning_content,
+			content,
+			reasoning_content: None,
 			model_iden,
 			provider_model_iden,
 			usage,
@@ -423,7 +234,7 @@
 	) -> Result<ChatStreamResponse> {
 		let web_stream = WebStream::new_with_pretty_json_array(reqwest_builder);
 
-		let gemini_stream = GeminiStreamer::new(web_stream, model_iden.clone(), &options_set);
+		let gemini_stream = GeminiStreamer::new(web_stream, model_iden.clone(), options_set);
 		let chat_stream = ChatStream::from_inter_stream(gemini_stream);
 
 		Ok(ChatStreamResponse {
@@ -451,13 +262,9 @@
 
 // region:    --- Support
 
-/// Support functions for `GeminiAdapter`
+/// Support functions for GeminiAdapter
 impl GeminiAdapter {
-	pub(super) fn body_to_gemini_chat_response(
-		model_iden: &ModelIden,
-		mut body: Value,
-		options_set: &ChatOptionsSet<'_, '_>,
-	) -> Result<GeminiChatResponse> {
+	pub(super) fn body_to_gemini_chat_response(model_iden: &ModelIden, mut body: Value) -> Result<GeminiChatResponse> {
 		// If the body has an `error` property, then it is assumed to be an error.
 		if body.get("error").is_some() {
 			return Err(Error::ChatResponse {
@@ -466,102 +273,6 @@
 			});
 		}
 
-<<<<<<< HEAD
-		// Take all candidates
-		let candidates = body.x_take::<Vec<Value>>("/candidates")?;
-		let mut gemini_contents: Vec<GeminiChatContent> = Vec::new();
-
-		for mut candidate_json in candidates {
-			// A candidate can have multiple parts (text, image) or a functionCall.
-			let candidate_content_parts_json = candidate_json.x_take::<Vec<Value>>("/content/parts")?;
-			let mut content_parts: Vec<ContentPart> = Vec::new();
-			let mut has_image_content = false;
-
-			for mut part_json in candidate_content_parts_json {
-				// -- Check for thought
-				let is_thought = part_json.x_get::<bool>("thought").ok().is_some_and(|v| v);
-
-				if let Ok(fc_json) = part_json.x_take::<Value>("functionCall") {
-					// This part is a function call
-					gemini_contents.push(GeminiChatContent::ToolCall(ToolCall {
-						call_id: fc_json.x_get("name").unwrap_or_else(|_| String::new()), // Assuming name is used as call_id for Gemini
-						fn_name: fc_json.x_get("name").unwrap_or_else(|_| String::new()),
-						fn_arguments: fc_json.x_get("args").unwrap_or(Value::Null),
-					}));
-					// Assuming a functionCall part is exclusive in a candidate's content.parts array for simplicity here.
-					// If not, the logic to combine with other parts would be more complex.
-					content_parts.clear(); // Clear any previously parsed text/image parts for this candidate
-					break; // Move to the next candidate
-				} else if let Ok(text_value) = part_json.x_take::<Value>("text") {
-					// Attempt to convert the Value to a String. This handles cases where the 'text' field
-					// might be a number, boolean, or null, which should not happen for valid text content,
-					// but provides robustness. More importantly, it ensures the full string is captured.
-					let text = text_value.as_str().map_or_else(
-						|| {
-							tracing::warn!("GeminiAdapter: 'text' part was not a string, converting to debug string. Value: {:?}", text_value);
-							text_value.to_string() // Fallback to debug string representation
-						},
-						|s| s.to_string(),
-					);
-					if is_thought {
-						gemini_contents.push(GeminiChatContent::Thought(text));
-					} else {
-						content_parts.push(ContentPart::Text(text));
-					}
-				} else if let Ok(mut inline_data_json) = part_json.x_take::<Value>("inlineData") {
-					let mime_type = inline_data_json.x_take::<String>("mimeType")?;
-					let data = inline_data_json.x_take::<String>("data")?;
-					content_parts.push(ContentPart::Image {
-						content_type: mime_type,
-						source: MediaSource::Base64(data.into()),
-					});
-					has_image_content = true;
-				} else if let Ok(mut file_data_json) = part_json.x_take::<Value>("fileData") {
-					let mime_type = file_data_json.x_take::<String>("mimeType")?;
-					let file_uri = file_data_json.x_take::<String>("fileUri")?;
-					// Determine if it's an image or document based on mime_type or context.
-					// For simplicity, assuming PDF for now, but could be extended.
-					if mime_type.starts_with("image/") {
-						content_parts.push(ContentPart::Image {
-							content_type: mime_type,
-							source: MediaSource::Url(file_uri),
-						});
-						has_image_content = true;
-					} else if mime_type.starts_with("application/pdf") {
-						content_parts.push(ContentPart::Document {
-							content_type: mime_type,
-							source: MediaSource::Url(file_uri),
-						});
-					} else {
-						// Handle other file types if necessary, or return an error
-						tracing::warn!("Unsupported fileData mime_type: {}", mime_type);
-					}
-				}
-			}
-
-			if !content_parts.is_empty() {
-				// If response_modalities requested an image but none was found in this candidate's parts
-				if options_set
-					.response_modalities()
-					.is_some_and(|m| m.contains(&"IMAGE".to_string()))
-					&& !has_image_content
-				{
-					// Add a warning part, as per user preference
-					content_parts.push(ContentPart::Text(
-						"[WARN] Image was requested but not generated for this candidate.".to_string(),
-					));
-				}
-				gemini_contents.push(GeminiChatContent::Parts(content_parts));
-			} else if !gemini_contents.iter().any(|gc| matches!(gc, GeminiChatContent::ToolCall(_))) {
-				// If no parts were processed and it wasn't a tool call, it might be an error or empty response for this candidate
-				println!(
-					"Warning: Candidate resulted in no processable content (text, image, or tool_call): {candidate_json:?}"
-				);
-			}
-		}
-
-		// Usage is typically overall for the request, not per candidate.
-=======
 		let mut content: Vec<GeminiChatContent> = Vec::new();
 
 		// -- Read multipart
@@ -603,16 +314,12 @@
 				content.push(txt_content)
 			}
 		}
->>>>>>> cb24f4f3
 		let usage = body.x_take::<Value>("usageMetadata").map(Self::into_usage).unwrap_or_default();
 
-		Ok(GeminiChatResponse {
-			contents: gemini_contents,
-			usage,
-		})
-	}
-
-	/// See gemini doc: <https://ai.google.dev/api/generate-content#UsageMetadata>
+		Ok(GeminiChatResponse { content, usage })
+	}
+
+	/// See gemini doc: https://ai.google.dev/api/generate-content#UsageMetadata
 	pub(super) fn into_usage(mut usage_value: Value) -> Usage {
 		let total_tokens: Option<i32> = usage_value.x_take("totalTokenCount").ok();
 
@@ -683,20 +390,15 @@
 		}
 	}
 
-	/// Takes the genai `ChatMessages` and builds the System string and JSON Messages for Gemini.
+	/// Takes the genai ChatMessages and builds the System string and JSON Messages for Gemini.
 	/// - Role mapping `ChatRole:User -> role: "user"`, `ChatRole::Assistant -> role: "model"`
 	/// - `ChatRole::System` is concatenated (with an empty line) into a single `system` for the system instruction.
 	///   - This adapter uses version v1beta, which supports `systemInstruction`
 	/// - The eventual `chat_req.system` is pushed first into the "systemInstruction"
-<<<<<<< HEAD
-	#[allow(clippy::too_many_lines)]
-	fn into_gemini_request_parts(model_iden: ModelIden, chat_req: ChatRequest) -> Result<GeminiChatRequestParts> {
-=======
 	fn into_gemini_request_parts(
 		model_iden: &ModelIden, // use for error reporting
 		chat_req: ChatRequest,
 	) -> Result<GeminiChatRequestParts> {
->>>>>>> cb24f4f3
 		let mut contents: Vec<Value> = Vec::new();
 		let mut systems: Vec<String> = Vec::new();
 
@@ -709,41 +411,6 @@
 			match msg.role {
 				// For now, system goes as "user" (later, we might have adapter_config.system_to_user_impl)
 				ChatRole::System => {
-<<<<<<< HEAD
-					let MessageContent::Text(content) = msg.content else {
-						return Err(Error::MessageContentTypeNotSupported {
-							model_iden,
-							cause: "Only MessageContent::Text supported for this model (for now)",
-						});
-					};
-					systems.push(content);
-				}
-				ChatRole::User => {
-					let content = match msg.content {
-						MessageContent::Text(content) => json!([{"text": content}]),
-						MessageContent::Parts(parts) => {
-							json!(
-								parts
-									.iter()
-									.map(|part| match part {
-										ContentPart::Text(text) => json!({"text": text.clone()}),
-										ContentPart::Image { content_type, source }
-										| ContentPart::Document { content_type, source } => {
-											match source {
-												MediaSource::Url(url) => json!({
-													"file_data": {
-														"mime_type": content_type,
-														"file_uri": url
-													}
-												}),
-												MediaSource::Base64(content) => json!({
-													"inline_data": {
-														"mime_type": content_type,
-														"data": content
-													}
-												}),
-											}
-=======
 					if let Some(content) = msg.content.into_joined_texts() {
 						systems.push(content);
 					}
@@ -762,7 +429,6 @@
 										"file_data": {
 											"mime_type": content_type,
 											"file_uri": url
->>>>>>> cb24f4f3
 										}
 									})),
 									BinarySource::Base64(content) => parts_values.push(json!({
@@ -798,11 +464,6 @@
 					contents.push(json!({"role": "user", "parts": parts_values}));
 				}
 				ChatRole::Assistant => {
-<<<<<<< HEAD
-					match msg.content {
-						MessageContent::Text(content) => {
-							contents.push(json!({"role": "model", "parts": [{"text": content}]}));
-=======
 					let mut parts_values: Vec<Value> = Vec::new();
 					for part in msg.content {
 						match part {
@@ -818,7 +479,6 @@
 							// Ignore unsupported parts for Assistant role
 							ContentPart::Binary(_) => {}
 							ContentPart::ToolResponse(_) => {}
->>>>>>> cb24f4f3
 						}
 					}
 					if !parts_values.is_empty() {
@@ -862,10 +522,10 @@
 			}
 		}
 
-		let system = if systems.is_empty() {
+		let system = if !systems.is_empty() {
+			Some(systems.join("\n"))
+		} else {
 			None
-		} else {
-			Some(systems.join("\n"))
 		};
 
 		// -- Build tools
@@ -907,327 +567,19 @@
 			tools,
 		})
 	}
-
-	// -- Imagen 3 Specific Methods --
-	pub fn to_imagen_generation_request_data(
-		target: ServiceTarget,
-		request: ImagenGenerateImagesRequest,
-	) -> Result<WebRequestData> {
-		let ServiceTarget { endpoint, auth, model } = target;
-		let api_key = get_api_key(&auth, &model)?;
-		let url = Self::get_service_url(&model, ServiceType::ImageGenerationImagen, endpoint);
-		let url = format!("{url}?key={api_key}");
-
-		// Construct the payload for Imagen 3
-		// The request struct `ImagenGenerateImagesRequest` is already designed
-		// to serialize into the format Imagen expects for the "instances" part.
-		// We need to wrap it in an "instances" array and add "parameters".
-		let mut parameters = json!({});
-		if let Some(count) = request.number_of_images {
-			parameters.x_insert("sampleCount", count)?;
-		}
-		if let Some(ratio) = &request.aspect_ratio {
-			parameters.x_insert("aspectRatio", ratio)?;
-		}
-		if let Some(pg) = &request.person_generation {
-			parameters.x_insert("personGeneration", pg)?;
-		}
-		if let Some(seed) = request.seed {
-			parameters.x_insert("seed", seed)?;
-		}
-		// Negative prompt is part of the main request struct for Imagen, not parameters.
-
-		let instance_payload = serde_json::to_value(request)?;
-
-		let payload = json!({
-			"instances": [instance_payload],
-			"parameters": parameters,
-		});
-
-		let headers = vec![("Content-Type".to_string(), "application/json".to_string())];
-
-		Ok(WebRequestData { url, headers, payload })
-	}
-
-	pub fn to_imagen_generation_response(
-		model_iden: ModelIden,
-		mut web_response: WebResponse,
-	) -> Result<ImagenGenerateImagesResponse> {
-		let provider_model_name: Option<String> = None; // Imagen predict API might not return this in the same way
-		let provider_model_iden = model_iden.from_optional_name(provider_model_name);
-
-		// The Imagen response has a `predictions` array.
-		// Each item in `predictions` should match `ImagenGeneratedImage` structure.
-		// {
-		//   "predictions": [
-		//     {
-		//       "bytesBase64Encoded": "...",
-		//       "seed": 12345,
-		//       "finishReason": "DONE"
-		//     }
-		//   ]
-		// }
-		let generated_images = web_response
-			.body
-			.x_take::<Vec<crate::chat::ImagenGeneratedImage>>("predictions")?;
-
-		Ok(ImagenGenerateImagesResponse {
-			generated_images,
-			usage: None, // Imagen API might not provide usage data in the same way as chat
-			model_iden,
-			provider_model_iden,
-		})
-	}
-
-	// -- Veo Specific Methods --
-	pub fn to_veo_generation_request_data(
-		target: ServiceTarget,
-		request: VeoGenerateVideosRequest,
-	) -> Result<WebRequestData> {
-		let ServiceTarget { endpoint, auth, model } = target;
-		let api_key = get_api_key(&auth, &model)?;
-		let url = Self::get_service_url(&model, ServiceType::VideoGenerationVeo, endpoint);
-		let url = format!("{url}?key={api_key}");
-
-		let mut instance_content = json!({});
-		if let Some(prompt) = request.prompt {
-			instance_content.x_insert("prompt", prompt)?;
-		}
-		if let Some(image_input) = request.image {
-			// Serialize VeoImageInput and insert it under "image"
-			let image_payload = serde_json::to_value(image_input)?;
-			instance_content.x_insert("image", image_payload)?;
-		}
-
-		let mut parameters = json!({});
-		if let Some(ratio) = &request.aspect_ratio {
-			parameters.x_insert("aspectRatio", ratio)?;
-		}
-		if let Some(pg) = &request.person_generation {
-			parameters.x_insert("personGeneration", pg)?;
-		}
-		if let Some(count) = request.number_of_videos {
-			parameters.x_insert("sampleCount", count)?;
-		}
-		if let Some(duration) = request.duration_seconds {
-			parameters.x_insert("durationSeconds", duration)?;
-		}
-		if let Some(enhance) = request.enhance_prompt {
-			parameters.x_insert("enhancePrompt", enhance)?;
-		}
-		if let Some(neg_prompt) = request.negative_prompt {
-			parameters.x_insert("negativePrompt", neg_prompt)?;
-		}
-
-		let payload = json!({
-			"instances": [instance_content],
-			"parameters": parameters,
-		});
-
-		let headers = vec![("Content-Type".to_string(), "application/json".to_string())];
-
-		let mut redacted_payload = payload.clone();
-		if let Some(instances) = redacted_payload["instances"].as_array_mut() {
-			for instance in instances {
-				// Redact bytes if it exists under image in the instance
-				if let Some(image_obj) = instance.get_mut("image") {
-					if let Some(image_map) = image_obj.as_object_mut() {
-						if image_map.contains_key("bytes") {
-							image_map.insert("bytes".to_string(), Value::String("<redacted>".to_string()));
-						}
-					}
-				}
-			}
-		}
-
-		tracing::trace!(
-			target: "genai_gemini_adapter",
-			"Veo Generation Request Payload: {}",
-			serde_json::to_string_pretty(&redacted_payload).unwrap_or_else(|e| format!("Failed to serialize payload: {e}"))
-		);
-
-		Ok(WebRequestData { url, headers, payload })
-	}
-
-	pub fn to_veo_generation_response(
-		model_iden: ModelIden,
-		mut web_response: WebResponse,
-	) -> Result<VeoGenerateVideosResponse> {
-		let provider_model_name: Option<String> = None; // Veo predict API might not return this in the same way
-		let provider_model_iden = model_iden.from_optional_name(provider_model_name);
-
-		// The initial response for Veo is a long-running operation name.
-		// { "name": "operations/..." }
-		let operation_name = web_response.body.x_take::<String>("name")?;
-
-		Ok(VeoGenerateVideosResponse {
-			operation_name,
-			model_iden,
-			provider_model_iden,
-		})
-	}
-
-	pub fn get_veo_operation_status_request_data(
-		target: ServiceTarget,
-		operation_name: &str,
-	) -> Result<WebRequestData> {
-		let ServiceTarget { endpoint, auth, model } = target;
-		let api_key = get_api_key(&auth, &model)?;
-
-		// The URL for polling an operation is different: BASE_URL/operations/{operation_name}?key={API_KEY}
-		let base_url = endpoint.base_url();
-		let url = format!("{base_url}{operation_name}?key={api_key}");
-
-		let headers = vec![]; // No specific headers needed for GET
-		let payload = json!({}); // No payload for GET
-
-		tracing::trace!(
-			target: "genai_gemini_adapter",
-			"Veo Get Operation Status Request URL: {}, Payload: {}",
-			url,
-			serde_json::to_string_pretty(&payload).unwrap_or_else(|e| format!("Failed to serialize payload: {e}"))
-		);
-
-		Ok(WebRequestData { url, headers, payload })
-	}
-
-	pub fn to_veo_operation_status_response(
-		model_iden: ModelIden,
-		mut web_response: WebResponse,
-	) -> Result<VeoOperationStatusResponse> {
-		tracing::trace!(
-			target: "genai_gemini_adapter",
-			"Veo Operation Status Polling Response Body: {}",
-			serde_json::to_string_pretty(&web_response.body).unwrap_or_else(|e| format!("Failed to serialize body: {e}"))
-		);
-		let provider_model_name: Option<String> = None;
-		let provider_model_iden = model_iden.from_optional_name(provider_model_name);
-
-		// Check for a top-level error object first. If present, it's an API error response.
-		if let Ok(error_value) = web_response.body.x_take::<Value>("error") {
-			return Err(Error::WebModelCall {
-				model_iden,
-				webc_error: crate::webc::Error::ResponseFailedStatus {
-					status: reqwest::StatusCode::BAD_REQUEST, // Use appropriate StatusCode
-					body: error_value.to_string(),
-				},
-			});
-		}
-
-		// If no top-level error, proceed to parse the expected operation status fields.
-		// We need to clone the body if we want to log it fully in case of multiple parsing errors,
-		// as x_take consumes parts of it. For now, log what's available at point of error.
-		// Try to parse 'done'. If not found, assume false. If other parsing error, return Err.
-		let actual_done = match web_response.body.x_take::<bool>("done") {
-			Ok(d_val) => d_val,
-			Err(ref e) if matches!(e, value_ext::JsonValueExtError::PropertyNotFound(_)) => {
-				// Log that 'done' was not found and we're defaulting to false.
-				// The body state here will be *after* attempting to take 'done'.
-				eprintln!(
-					"GeminiAdapter::to_veo_operation_status_response - 'done' field not found in polling response, assuming not completed. Body after attempt to take 'done': {:?}. Original error: {}",
-					web_response.body, e
-				);
-				false // Assume not done if the field is missing
-			}
-			Err(e) => {
-				// For any other error (e.g., WrongType), it's a genuine parsing problem.
-				eprintln!(
-					"GeminiAdapter::to_veo_operation_status_response - Error parsing 'done' field (not PropertyNotFound). Body after attempt to take 'done': {:?}. Error: {}",
-					web_response.body, e
-				);
-				return Err(Error::from(e));
-			}
-		};
-
-		// 'name' should always be present in operation status responses.
-		let name = web_response.body.x_take::<String>("name").map_err(|e| {
-			eprintln!(
-				"GeminiAdapter::to_veo_operation_status_response - Error parsing 'name' field. Current body state (after 'done' processing): {:?}. Error: {}",
-				web_response.body, e
-			);
-			Error::from(e)
-		})?;
-
-		// This 'error' field is part of the operation object itself, distinct from the top-level 'error'
-		// checked at the beginning of this function. It indicates an error with the async operation.
-		let operation_error_value = web_response.body.x_take::<Value>("error").ok();
-
-		let response_result = if actual_done {
-			if operation_error_value.is_some() {
-				// If the operation is done and there's an error field, no successful response is expected.
-				None
-			} else {
-				// If done and no operation_error_value, try to parse the successful response.
-				match web_response.body.x_take::<VeoOperationResult>("response") {
-					Ok(res) => Some(res),
-					Err(e) => {
-						// This case means done=true, no operation_error_value, but 'response' field is missing or malformed.
-						eprintln!(
-							"GeminiAdapter::to_veo_operation_status_response - Error parsing 'response' field when done=true and no operation error. Current body state: {:?}. Error: {:?}",
-							web_response.body, e
-						);
-						// Propagate the error instead of returning None for the response.
-						return Err(Error::from(e));
-					}
-				}
-			}
-		} else {
-			// Not done yet.
-			None
-		};
-
-		Ok(VeoOperationStatusResponse {
-			done: actual_done,
-			name,
-			response: response_result,
-			error: operation_error_value, // This is the error from the operation object
-			model_iden,
-			provider_model_iden,
-		})
-	}
 }
 
 // struct Gemini
 
 /// FIXME: need to be Vec<GeminiChatContent>
 pub(super) struct GeminiChatResponse {
-<<<<<<< HEAD
-	pub contents: Vec<GeminiChatContent>,
-=======
 	pub content: Vec<GeminiChatContent>,
->>>>>>> cb24f4f3
 	pub usage: Usage,
 }
 
 pub(super) enum GeminiChatContent {
-	Parts(Vec<ContentPart>),
+	Text(String),
 	ToolCall(ToolCall),
-	Thought(String),
-	// Note: A simple Text variant might be redundant if Parts can contain a single Text part.
-	// However, keeping it might simplify some direct text-only response scenarios if they exist.
-	// For now, focusing on Parts for flexibility with multi-modal and ToolCall.
-}
-
-impl From<GeminiChatContent> for MessageContent {
-	fn from(gemini_content: GeminiChatContent) -> Self {
-		match gemini_content {
-			GeminiChatContent::Parts(parts) => {
-				// For backward compatibility, if we have a single text part, convert to Text
-				if parts.len() == 1 {
-					match &parts[0] {
-						ContentPart::Text(text) => Self::Text(text.clone()),
-						ContentPart::Image { .. } | ContentPart::Document { .. } => Self::Parts(parts),
-					}
-				} else {
-					Self::Parts(parts)
-				}
-			}
-			GeminiChatContent::ToolCall(tool_call) => Self::ToolCalls(vec![tool_call]),
-			GeminiChatContent::Thought(_) => {
-				unreachable!("GeminiChatContent::Thought should not be converted to MessageContent directly")
-			}
-		}
-	}
 }
 
 struct GeminiChatRequestParts {
