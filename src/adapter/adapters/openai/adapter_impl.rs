--- conflicted
+++ resolved
@@ -1,20 +1,11 @@
-use super::streamer::OpenAIStreamer;
 use crate::adapter::adapters::support::get_api_key;
-<<<<<<< HEAD
-=======
 use crate::adapter::openai::OpenAIStreamer;
 use crate::adapter::openai::ToWebRequestCustom;
->>>>>>> cb24f4f3
 use crate::adapter::{Adapter, AdapterDispatcher, AdapterKind, ServiceType, WebRequestData};
 use crate::chat::Binary;
 use crate::chat::{
-<<<<<<< HEAD
-	ChatOptionsSet, ChatRequest, ChatResponse, ChatResponseFormat, ChatRole, ChatStream, ChatStreamResponse,
-	ContentPart, MediaSource, MessageContent, ReasoningEffort, ToolCall, Usage,
-=======
 	BinarySource, ChatOptionsSet, ChatRequest, ChatResponse, ChatResponseFormat, ChatRole, ChatStream,
 	ChatStreamResponse, ContentPart, MessageContent, ReasoningEffort, ToolCall, Usage,
->>>>>>> cb24f4f3
 };
 use crate::resolver::{AuthData, Endpoint};
 use crate::webc::WebResponse;
@@ -54,16 +45,11 @@
 
 	/// Note: Currently returns the common models (see above)
 	async fn all_model_names(_kind: AdapterKind) -> Result<Vec<String>> {
-		Ok(MODELS.iter().map(ToString::to_string).collect())
-	}
-
-<<<<<<< HEAD
-	fn get_service_url(model: &ModelIden, service_type: ServiceType, endpoint: Endpoint) -> String {
-		Self::util_get_service_url(model, service_type, &endpoint)
-=======
+		Ok(MODELS.iter().map(|s| s.to_string()).collect())
+	}
+
 	fn get_service_url(model: &ModelIden, service_type: ServiceType, endpoint: Endpoint) -> Result<String> {
 		Self::util_get_service_url(model, service_type, endpoint)
->>>>>>> cb24f4f3
 	}
 
 	fn to_web_request_data(
@@ -72,11 +58,7 @@
 		chat_req: ChatRequest,
 		chat_options: ChatOptionsSet<'_, '_>,
 	) -> Result<WebRequestData> {
-<<<<<<< HEAD
-		Self::util_to_web_request_data(target, service_type, chat_req, &chat_options)
-=======
 		OpenAIAdapter::util_to_web_request_data(target, service_type, chat_req, chat_options, None)
->>>>>>> cb24f4f3
 	}
 
 	fn to_chat_response(
@@ -95,7 +77,7 @@
 		// -- Capture the usage
 		let usage = body
 			.x_take("usage")
-			.map(|value| Self::into_usage(model_iden.adapter_kind, value))
+			.map(|value| OpenAIAdapter::into_usage(model_iden.adapter_kind, value))
 			.unwrap_or_default();
 
 		// -- Capture the content
@@ -148,7 +130,7 @@
 		}
 
 		Ok(ChatResponse {
-			contents: content.map_or_else(Vec::new, |c| vec![c]),
+			content,
 			reasoning_content,
 			model_iden,
 			provider_model_iden,
@@ -163,7 +145,7 @@
 		options_sets: ChatOptionsSet<'_, '_>,
 	) -> Result<ChatStreamResponse> {
 		let event_source = EventSource::new(reqwest_builder)?;
-		let openai_stream = OpenAIStreamer::new(event_source, model_iden.clone(), &options_sets);
+		let openai_stream = OpenAIStreamer::new(event_source, model_iden.clone(), options_sets);
 		let chat_stream = ChatStream::from_inter_stream(openai_stream);
 
 		Ok(ChatStreamResponse {
@@ -189,24 +171,12 @@
 	}
 }
 
-/// Support functions for other adapters that share `OpenAI` APIs
+/// Support functions for other adapters that share OpenAI APIs
 impl OpenAIAdapter {
 	pub(in crate::adapter::adapters) fn util_get_service_url(
 		_model: &ModelIden,
 		service_type: ServiceType,
 		// -- utility arguments
-<<<<<<< HEAD
-		default_endpoint: &Endpoint,
-	) -> String {
-		let base_url = default_endpoint.base_url();
-		match service_type {
-			ServiceType::Chat | ServiceType::ChatStream => format!("{base_url}chat/completions"),
-			ServiceType::ImageGenerationImagen | ServiceType::VideoGenerationVeo => {
-				// For now, other service types are not supported by OpenAI
-				panic!("ServiceType {service_type:?} not supported for OpenAIAdapter");
-			}
-		}
-=======
 		default_endpoint: Endpoint,
 	) -> Result<String> {
 		let base_url = default_endpoint.base_url();
@@ -226,7 +196,6 @@
 		})?;
 		full_url.set_query(original_query_params);
 		Ok(full_url.to_string())
->>>>>>> cb24f4f3
 	}
 
 	/// Shared OpenAI to_web_request_data for various OpenAI compatible adapters
@@ -234,19 +203,15 @@
 		target: ServiceTarget,
 		service_type: ServiceType,
 		chat_req: ChatRequest,
-<<<<<<< HEAD
-		options_set: &ChatOptionsSet<'_, '_>,
-=======
 		options_set: ChatOptionsSet<'_, '_>,
 		custom: Option<ToWebRequestCustom>,
->>>>>>> cb24f4f3
 	) -> Result<WebRequestData> {
 		let ServiceTarget { model, auth, endpoint } = target;
 		let (model_name, _) = model.model_name.as_model_name_and_namespace();
 		let adapter_kind = model.adapter_kind;
 
 		// -- api_key
-		let api_key = get_api_key(&auth, &model)?;
+		let api_key = get_api_key(auth, &model)?;
 
 		// -- url
 		let url = AdapterDispatcher::get_service_url(&model, service_type, endpoint)?;
@@ -265,18 +230,11 @@
 		// For now, just for openai AdapterKind
 		let (reasoning_effort, model_name): (Option<ReasoningEffort>, &str) =
 			if matches!(adapter_kind, AdapterKind::OpenAI) {
-<<<<<<< HEAD
-				let (reasoning_effort, model_name) = options_set.reasoning_effort().cloned().map_or_else(
-					|| ReasoningEffort::from_model_name(model_name),
-					|v| (Some(v), model_name.as_ref()),
-				);
-=======
 				let (reasoning_effort, model_name) = options_set
 					.reasoning_effort()
 					.cloned()
 					.map(|v| (Some(v), model_name))
 					.unwrap_or_else(|| ReasoningEffort::from_model_name(model_name));
->>>>>>> cb24f4f3
 
 				(reasoning_effort, model_name)
 			} else {
@@ -285,7 +243,7 @@
 
 		// -- Build the basic payload
 
-		let OpenAIRequestParts { messages, tools } = Self::into_openai_request_parts(&model, chat_req);
+		let OpenAIRequestParts { messages, tools } = Self::into_openai_request_parts(&model, chat_req)?;
 		let mut payload = json!({
 			"model": model_name,
 			"messages": messages,
@@ -312,9 +270,9 @@
 		}
 
 		// -- Add options
-		let response_format = options_set.response_format().map(|response_format| {
+		let response_format = if let Some(response_format) = options_set.response_format() {
 			match response_format {
-				ChatResponseFormat::JsonMode => json!({"type": "json_object"}),
+				ChatResponseFormat::JsonMode => Some(json!({"type": "json_object"})),
 				ChatResponseFormat::JsonSpec(st_json) => {
 					// "type": "json_schema", "json_schema": {...}
 
@@ -329,7 +287,7 @@
 						true
 					});
 
-					json!({
+					Some(json!({
 						"type": "json_schema",
 						"json_schema": {
 							"name": st_json.name.clone(),
@@ -337,18 +295,12 @@
 							// TODO: add description
 							"schema": schema,
 						}
-					})
-				}
-				ChatResponseFormat::EnumSpec(_) => {
-					tracing::warn!("OpenAIAdapter: ChatResponseFormat::EnumSpec is not directly supported. Consider using JsonSpec with a schema for constrained JSON output.");
-					json!({"type": "json_object"}) // Fallback to json_object
-				}
-				ChatResponseFormat::JsonSchemaSpec(_) => {
-					tracing::warn!("OpenAIAdapter: ChatResponseFormat::JsonSchemaSpec is not directly supported. Consider using JsonSpec with a schema for constrained JSON output.");
-					json!({"type": "json_object"}) // Fallback to json_object
+					}))
 				}
 			}
-		});
+		} else {
+			None
+		};
 
 		if let Some(response_format) = response_format {
 			payload["response_format"] = response_format;
@@ -389,7 +341,7 @@
 		Ok(WebRequestData { url, headers, payload })
 	}
 
-	/// Note: Needs to be called from `super::streamer` as well
+	/// Note: Needs to be called from super::streamer as well
 	pub(super) fn into_usage(adapter: AdapterKind, usage_value: Value) -> Usage {
 		// NOTE: here we make sure we do not fail since we do not want to break a response because usage parsing fail
 		let usage = serde_json::from_value(usage_value).map_err(|err| {
@@ -406,28 +358,20 @@
 		// TODO: We might want to do this for other token details as well.
 		// TODO: We could check if the math adds up first with the total token count, and only change it if it does not.
 		//       This will allow us to be forward compatible if/when they fix this bug (yes, it is a bug).
-<<<<<<< HEAD
-		if matches!(adapter, AdapterKind::Xai) {
-			if let Some(reasoning_tokens) = usage.completion_tokens_details.as_ref().and_then(|d| d.reasoning_tokens) {
-				let completion_tokens = usage.completion_tokens.unwrap_or(0);
-				usage.completion_tokens = Some(completion_tokens + reasoning_tokens);
-			}
-=======
 		if matches!(adapter, AdapterKind::Xai)
 			&& let Some(reasoning_tokens) = usage.completion_tokens_details.as_ref().and_then(|d| d.reasoning_tokens)
 		{
 			let completion_tokens = usage.completion_tokens.unwrap_or(0);
 			usage.completion_tokens = Some(completion_tokens + reasoning_tokens)
->>>>>>> cb24f4f3
 		}
 
 		usage
 	}
 
-	/// Takes the genai `ChatMessages` and builds the `OpenAIChatRequestParts`
+	/// Takes the genai ChatMessages and builds the OpenAIChatRequestParts
 	/// - `genai::ChatRequest.system`, if present, is added as the first message with role 'system'.
 	/// - All messages get added with the corresponding roles (tools are not supported for now)
-	fn into_openai_request_parts(_model_iden: &ModelIden, chat_req: ChatRequest) -> OpenAIRequestParts {
+	fn into_openai_request_parts(_model_iden: &ModelIden, chat_req: ChatRequest) -> Result<OpenAIRequestParts> {
 		let mut messages: Vec<Value> = Vec::new();
 
 		// -- Process the system
@@ -441,64 +385,14 @@
 			match msg.role {
 				// For now, system and tool messages go to the system
 				ChatRole::System => {
-<<<<<<< HEAD
-					if let MessageContent::Text(content) = msg.content {
-						messages.push(json!({"role": "system", "content": content}));
-=======
 					if let Some(content) = msg.content.into_joined_texts() {
 						messages.push(json!({"role": "system", "content": content}))
->>>>>>> cb24f4f3
 					}
 					// TODO: Probably need to warn if it is a ToolCalls type of content
 				}
 
 				// User - For now support Text and Binary
 				ChatRole::User => {
-<<<<<<< HEAD
-					let content = match msg.content {
-						MessageContent::Text(content) => json!(content),
-						MessageContent::Parts(parts) => {
-							json!(
-								parts
-									.iter()
-									.map(|part| match part {
-										ContentPart::Text(text) => json!({"type": "text", "text": text.clone()}),
-										ContentPart::Image { content_type, source } => {
-											match source {
-												MediaSource::Url(url) => {
-													json!({"type": "image_url", "image_url": {"url": url}})
-												}
-												MediaSource::Base64(content) => {
-													let image_url = format!("data:{content_type};base64,{content}");
-													json!({"type": "image_url", "image_url": {"url": image_url}})
-												}
-											}
-										}
-										ContentPart::Document { content_type, source } => {
-											// OpenAI treats documents similar to images
-											match source {
-												MediaSource::Url(url) => {
-													json!({"type": "image_url", "image_url": {"url": url}})
-												}
-												MediaSource::Base64(content) => {
-													let doc_url = format!("data:{content_type};base64,{content}");
-													json!({"type": "image_url", "image_url": {"url": doc_url}})
-												}
-											}
-										}
-									})
-									.collect::<Vec<Value>>()
-							)
-						}
-						// Use `match` instead of `if let`. This will allow to future-proof this
-						// implementation in case some new message content types would appear,
-						// this way library would not compile if not all methods are implemented
-						// continue would allow to gracefully skip pushing unserializable message
-						// TODO: Probably need to warn if it is a ToolCalls type of content
-						MessageContent::ToolCalls(_) | MessageContent::ToolResponses(_) => continue,
-					};
-					messages.push(json! ({"role": "user", "content": content}));
-=======
 					// -- If we have only text, then, we jjust returned the joined_texts
 					if msg.content.is_text_only() {
 						// NOTE: for now, if no content, just return empty string (respect current logic)
@@ -562,7 +456,6 @@
 						}
 						messages.push(json! ({"role": "user", "content": values}));
 					}
->>>>>>> cb24f4f3
 				}
 
 				// Assistant - For now support Text and ToolCalls
@@ -582,16 +475,6 @@
 										"name": tool_call.fn_name,
 										"arguments": tool_call.fn_arguments.to_string(),
 									}
-<<<<<<< HEAD
-								})
-							})
-							.collect::<Vec<Value>>();
-						messages.push(json! ({"role": "assistant", "tool_calls": tool_calls}));
-					}
-					// TODO: Probably need to trace/warn that this will be ignored
-					MessageContent::Parts(_) | MessageContent::ToolResponses(_) => (),
-				},
-=======
 								}))
 							}
 
@@ -607,7 +490,6 @@
 					}
 					messages.push(message);
 				}
->>>>>>> cb24f4f3
 
 				// Tool - For now, support only tool responses
 				ChatRole::Tool => {
@@ -617,7 +499,7 @@
 								"role": "tool",
 								"content": tool_response.content,
 								"tool_call_id": tool_response.call_id,
-							}));
+							}))
 						}
 					}
 
@@ -649,7 +531,7 @@
 				.collect::<Vec<Value>>()
 		});
 
-		OpenAIRequestParts { messages, tools }
+		Ok(OpenAIRequestParts { messages, tools })
 	}
 }
 
@@ -675,13 +557,8 @@
 		// Remove a leading newline in `after_think` if it starts with '\n'
 		let after_think = after_think.trim_start();
 
-<<<<<<< HEAD
-			// Construct the final cleaned content in one allocation
-			let cleaned_content = format!("{before_think}{after_think}");
-=======
 		// Construct the final cleaned content in one allocation
 		let cleaned_content = format!("{before_think}{after_think}");
->>>>>>> cb24f4f3
 
 		return (cleaned_content, Some(think_content.to_string()));
 	}
