--- conflicted
+++ resolved
@@ -1,4 +1,4 @@
-//! API DOC: <https://github.com/ollama/ollama/blob/main/docs/openai.md>
+//! API DOC: https://github.com/ollama/ollama/blob/main/docs/openai.md
 
 use crate::adapter::openai::OpenAIAdapter;
 use crate::adapter::{Adapter, AdapterKind, ServiceType, WebRequestData};
@@ -13,8 +13,8 @@
 
 pub struct OllamaAdapter;
 
-/// Note: For now, it uses the `OpenAI` compatibility layer
-///       (<https://github.com/ollama/ollama/blob/main/docs/openai.md>)
+/// Note: For now, it uses the OpenAI compatibility layer
+///       (https://github.com/ollama/ollama/blob/main/docs/openai.md)
 ///       Since the base Ollama API supports `application/x-ndjson` for streaming, whereas others support `text/event-stream`
 impl Adapter for OllamaAdapter {
 	fn default_endpoint() -> Endpoint {
@@ -27,7 +27,7 @@
 	}
 
 	/// Note 1: For now, this adapter is the only one making a full request to the Ollama server
-	/// Note 2: Use the `OpenAI` API to communicate with the Ollama server (<https://platform.openai.com/docs/api-reference/models/list>)
+	/// Note 2: Use the OpenAI API to communicate with the Ollama server (https://platform.openai.com/docs/api-reference/models/list)
 	///
 	/// TODO: This will use the default endpoint.
 	///       Later, we might add another function with an endpoint, so the user can provide a custom endpoint.
@@ -59,13 +59,8 @@
 		Ok(models)
 	}
 
-<<<<<<< HEAD
-	fn get_service_url(model_iden: &ModelIden, service_type: ServiceType, endpoint: Endpoint) -> String {
-		OpenAIAdapter::util_get_service_url(model_iden, service_type, &endpoint)
-=======
 	fn get_service_url(model_iden: &ModelIden, service_type: ServiceType, endpoint: Endpoint) -> Result<String> {
 		OpenAIAdapter::util_get_service_url(model_iden, service_type, endpoint)
->>>>>>> cb24f4f3
 	}
 
 	fn to_web_request_data(
@@ -74,11 +69,7 @@
 		chat_req: ChatRequest,
 		chat_options: ChatOptionsSet<'_, '_>,
 	) -> Result<WebRequestData> {
-<<<<<<< HEAD
-		OpenAIAdapter::util_to_web_request_data(target, service_type, chat_req, &chat_options)
-=======
 		OpenAIAdapter::util_to_web_request_data(target, service_type, chat_req, chat_options, None)
->>>>>>> cb24f4f3
 	}
 
 	fn to_chat_response(
