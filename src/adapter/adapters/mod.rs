mod support;

pub(super) mod anthropic;
pub(super) mod cohere;
pub(super) mod deepseek;
pub(super) mod fireworks;
pub(super) mod gemini;
pub(super) mod groq;
<<<<<<< HEAD
#[cfg(feature = "llamacpp")]
pub mod llamacpp;
=======
pub(super) mod nebius;
>>>>>>> cb24f4f3
pub(super) mod ollama;
pub(super) mod openai;
pub(super) mod openai_resp;
pub(super) mod together;
pub(super) mod xai;
pub(super) mod zai;<|MERGE_RESOLUTION|>--- conflicted
+++ resolved
@@ -6,12 +6,9 @@
 pub(super) mod fireworks;
 pub(super) mod gemini;
 pub(super) mod groq;
-<<<<<<< HEAD
 #[cfg(feature = "llamacpp")]
-pub mod llamacpp;
-=======
+pub(super) mod llamacpp;
 pub(super) mod nebius;
->>>>>>> cb24f4f3
 pub(super) mod ollama;
 pub(super) mod openai;
 pub(super) mod openai_resp;
