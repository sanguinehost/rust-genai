<<<<<<< HEAD
use super::streamer::AnthropicStreamer;
use crate::ModelIden;
=======
>>>>>>> cb24f4f3
use crate::adapter::adapters::support::get_api_key;
use crate::adapter::{Adapter, AdapterKind, ServiceType, WebRequestData};
use crate::chat::{
<<<<<<< HEAD
	ChatOptionsSet, ChatRequest, ChatResponse, ChatRole, ChatStream, ChatStreamResponse, ContentPart, MediaSource,
	MessageContent, PromptTokensDetails, ToolCall, Usage,
=======
	Binary, BinarySource, ChatOptionsSet, ChatRequest, ChatResponse, ChatRole, ChatStream, ChatStreamResponse,
	ContentPart, MessageContent, PromptTokensDetails, ReasoningEffort, ToolCall, Usage,
>>>>>>> cb24f4f3
};
use crate::resolver::{AuthData, Endpoint};
use crate::webc::WebResponse;
use crate::{Headers, ModelIden};
use crate::{Result, ServiceTarget};
use reqwest::RequestBuilder;
use reqwest_eventsource::EventSource;
use serde_json::{Value, json};
use tracing::warn;
use value_ext::JsonValueExt;

pub struct AnthropicAdapter;

const REASONING_LOW: u32 = 1024;
const REASONING_MEDIUM: u32 = 8000;
const REASONING_HIGH: u32 = 24000;

// NOTE: For Anthropic, the max_tokens must be specified.
//       To avoid surprises, the default value for genai is the maximum for a given model.
// Current logic:
// - if model contains `3-opus` or `3-haiku` 4x max token limit,
// - otherwise assume 8k model
//
// NOTE: Will need to add the thinking option: https://docs.anthropic.com/en/docs/build-with-claude/extended-thinking
// For max model tokens see: https://docs.anthropic.com/en/docs/about-claude/models/overview
//
// fall back
const MAX_TOKENS_64K: u32 = 64000; // claude-3-7-sonnet, claude-sonnet-4.x, claude-haiku-4-5
// custom
const MAX_TOKENS_32K: u32 = 32000; // claude-opus-4
const MAX_TOKENS_8K: u32 = 8192; // claude-3-5-sonnet, claude-3-5-haiku
const MAX_TOKENS_4K: u32 = 4096; // claude-3-opus, claude-3-haiku

const ANTHROPIC_VERSION: &str = "2023-06-01";
const MODELS: &[&str] = &[
	"claude-opus-4-1-20250805",
	"claude-sonnet-4-5-20250929",
	"claude-haiku-4-5-20251001",
];

impl AnthropicAdapter {
	pub const API_KEY_DEFAULT_ENV_NAME: &str = "ANTHROPIC_API_KEY";
}

impl Adapter for AnthropicAdapter {
	fn default_endpoint() -> Endpoint {
		const BASE_URL: &str = "https://api.anthropic.com/v1/";
		Endpoint::from_static(BASE_URL)
	}

	fn default_auth() -> AuthData {
		AuthData::from_env(Self::API_KEY_DEFAULT_ENV_NAME)
	}

	/// Note: For now, it returns the common models (see above)
	async fn all_model_names(_kind: AdapterKind) -> Result<Vec<String>> {
		Ok(MODELS.iter().map(ToString::to_string).collect())
	}

	fn get_service_url(_model: &ModelIden, service_type: ServiceType, endpoint: Endpoint) -> Result<String> {
		let base_url = endpoint.base_url();
		let url = match service_type {
			ServiceType::Chat | ServiceType::ChatStream => format!("{base_url}messages"),
<<<<<<< HEAD
			ServiceType::ImageGenerationImagen | ServiceType::VideoGenerationVeo => {
				// For now, other service types are not supported by Anthropic
				// This should ideally be caught earlier by the AdapterDispatcher
				// or a more specific error should be returned.
				// For now, we return a generic error.
				panic!("ServiceType {service_type:?} not supported for AnthropicAdapter");
			}
		}
=======
			ServiceType::Embed => format!("{base_url}embeddings"), // Anthropic doesn't support embeddings yet
		};

		Ok(url)
>>>>>>> cb24f4f3
	}

	fn to_web_request_data(
		target: ServiceTarget,
		service_type: ServiceType,
		chat_req: ChatRequest,
		options_set: ChatOptionsSet<'_, '_>,
	) -> Result<WebRequestData> {
		let ServiceTarget { endpoint, auth, model } = target;

		// -- api_key
		let api_key = get_api_key(&auth, &model)?;

		// -- url
		let url = Self::get_service_url(&model, service_type, endpoint)?;

		// -- headers
		let headers = Headers::from(vec![
			// headers
			("x-api-key".to_string(), api_key),
			("anthropic-version".to_string(), ANTHROPIC_VERSION.to_string()),
		]);

		// -- Parts
		let AnthropicRequestParts {
			system,
			messages,
			tools,
<<<<<<< HEAD
		} = Self::into_anthropic_request_parts(model, chat_req);
=======
		} = Self::into_anthropic_request_parts(chat_req)?;

		// -- Extract Model Name and Reasoning
		let (raw_model_name, _) = model.model_name.as_model_name_and_namespace();

		let (model_name, thinking_budget) = match (raw_model_name, options_set.reasoning_effort()) {
			// No explicity reasoning_effor, try to infer from model name suffix (supports -zero)
			(model, None) => {
				// let model_name: &str = &model.model_name;
				if let Some((prefix, last)) = raw_model_name.rsplit_once('-') {
					let reasoning = match last {
						"zero" => None,    // That will disable thinking
						"minimal" => None, // That will disable thinking
						"low" => Some(REASONING_LOW),
						"medium" => Some(REASONING_MEDIUM),
						"high" => Some(REASONING_HIGH),
						_ => None,
					};
					// create the model name if there was a `-..` reasoning suffix
					let model = if reasoning.is_some() { prefix } else { model };
					(model, reasoning)
				} else {
					(model, None)
				}
			}
			// If reasoning effort, turn the low, medium, budget ones into Budget
			(model, Some(effort)) => {
				let effort = match effort {
					// -- When minimal, same a zeror
					ReasoningEffort::Minimal => None,
					ReasoningEffort::Low => Some(REASONING_LOW),
					ReasoningEffort::Medium => Some(REASONING_MEDIUM),
					ReasoningEffort::High => Some(REASONING_HIGH),
					ReasoningEffort::Budget(budget) => Some(*budget),
				};
				(model, effort)
			}
		};
>>>>>>> cb24f4f3

		// -- Build the basic payload
		let stream = matches!(service_type, ServiceType::ChatStream);
		let mut payload = json!({
			"model": model_name.to_string(),
			"messages": messages,
			"stream": stream
		});

		if let Some(system) = system {
			payload.x_insert("system", system)?;
		}

		if let Some(tools) = tools {
			payload.x_insert("/tools", tools)?;
		}

		// -- Set the reasoning effort
		if let Some(budget) = thinking_budget {
			payload.x_insert(
				"thinking",
				json!({
					"type": "enabled",
					"budget_tokens": budget
				}),
			)?;
		}

		// -- Add supported ChatOptions
		if let Some(temperature) = options_set.temperature() {
			payload.x_insert("temperature", temperature)?;
		}

		if !options_set.stop_sequences().is_empty() {
			payload.x_insert("stop_sequences", options_set.stop_sequences())?;
		}

		//const MAX_TOKENS_64K: u32 = 64000; // claude-sonnet-4, claude-3-7-sonnet,
		// custom
		// const MAX_TOKENS_32K: u32 = 32000; // claude-opus-4
		// const MAX_TOKENS_8K: u32 = 8192; // claude-3-5-sonnet, claude-3-5-haiku
		// const MAX_TOKENS_4K: u32 = 4096; // claude-3-opus, claude-3-haiku
		let max_tokens = options_set.max_tokens().unwrap_or_else(|| {
			// most likely models used, so put first. Also a little wider with `claude-sonnet` (since name from version 4)
			if model_name.contains("claude-sonnet")
				|| model_name.contains("claude-haiku")
				|| model_name.contains("claude-3-7-sonnet")
			{
				MAX_TOKENS_64K
			} else if model_name.contains("claude-opus-4") {
				MAX_TOKENS_32K
			} else if model_name.contains("claude-3-5") {
				MAX_TOKENS_8K
			} else if model_name.contains("3-opus") || model_name.contains("3-haiku") {
				MAX_TOKENS_4K
			}
			// for now, fall back on the 64K by default (might want to be more conservative)
			else {
				MAX_TOKENS_64K
			}
		});
		payload.x_insert("max_tokens", max_tokens)?; // required for Anthropic

		if let Some(top_p) = options_set.top_p() {
			payload.x_insert("top_p", top_p)?;
		}

		Ok(WebRequestData { url, headers, payload })
	}

	fn to_chat_response(
		model_iden: ModelIden,
		web_response: WebResponse,
		options_set: ChatOptionsSet<'_, '_>,
	) -> Result<ChatResponse> {
		let WebResponse { mut body, .. } = web_response;

		let captured_raw_body = options_set.capture_raw_body().unwrap_or_default().then(|| body.clone());

		// -- Capture the provider_model_iden
		// TODO: Need to be implemented (if available), for now, just clone model_iden
		let provider_model_name: Option<String> = body.x_remove("model").ok();
		let provider_model_iden = model_iden.from_optional_name(provider_model_name);

		// -- Capture the usage
		let usage = body.x_take::<Value>("usage");
		let usage = usage.map(Self::into_usage).unwrap_or_default();

		// -- Capture the content
		let mut content: MessageContent = MessageContent::default();

		// NOTE: Here we are going to concatenate all of the Anthropic text content items into one
		//       genai MessageContent::Text. This is more in line with the OpenAI API style,
		//       but loses the fact that they were originally separate items.
		let json_content_items: Vec<Value> = body.x_take("content")?;

		let mut reasoning_content: Vec<String> = Vec::new();

		for mut item in json_content_items {
			let typ: &str = item.x_get_as("type")?;
			match typ {
				"text" => {
					let part = ContentPart::from_text(item.x_take::<String>("text")?);
					content.push(part);
				}
				"thinking" => reasoning_content.push(item.x_take("thinking")?),
				"tool_use" => {
					let call_id = item.x_take::<String>("id")?;
					let fn_name = item.x_take::<String>("name")?;
					// if not found, will be Value::Null
					let fn_arguments = item.x_take::<Value>("input").unwrap_or_default();
					let tool_call = ToolCall {
						call_id,
						fn_name,
						fn_arguments,
					};

					let part = ContentPart::ToolCall(tool_call);
					content.push(part);
				}
				_ => (),
			}
		}

<<<<<<< HEAD
		let content = tool_calls.map(MessageContent::from).or_else(|| {
			// Ensure text_content is not empty before creating MessageContent from it
			if text_content.is_empty() {
				None // No text and no tool calls
			} else {
				Some(MessageContent::from(text_content.join("\n")))
			}
		});

		let response_contents = content.map_or_else(Vec::new, |c| vec![c]);

		Ok(ChatResponse {
			contents: response_contents,
			reasoning_content: None,
=======
		let reasoning_content = if !reasoning_content.is_empty() {
			Some(reasoning_content.join("\n"))
		} else {
			None
		};

		Ok(ChatResponse {
			content,
			reasoning_content,
>>>>>>> cb24f4f3
			model_iden,
			provider_model_iden,
			usage,
			captured_raw_body,
		})
	}

	fn to_chat_stream(
		model_iden: ModelIden,
		reqwest_builder: RequestBuilder,
		options_set: ChatOptionsSet<'_, '_>,
	) -> Result<ChatStreamResponse> {
		let event_source = EventSource::new(reqwest_builder)?;
		let anthropic_stream = AnthropicStreamer::new(event_source, model_iden.clone(), &options_set);
		let chat_stream = ChatStream::from_inter_stream(anthropic_stream);
		Ok(ChatStreamResponse {
			model_iden,
			stream: chat_stream,
		})
	}

	fn to_embed_request_data(
		_service_target: crate::ServiceTarget,
		_embed_req: crate::embed::EmbedRequest,
		_options_set: crate::embed::EmbedOptionsSet<'_, '_>,
	) -> Result<crate::adapter::WebRequestData> {
		Err(crate::Error::AdapterNotSupported {
			adapter_kind: crate::adapter::AdapterKind::Anthropic,
			feature: "embeddings".to_string(),
		})
	}

	fn to_embed_response(
		_model_iden: crate::ModelIden,
		_web_response: crate::webc::WebResponse,
		_options_set: crate::embed::EmbedOptionsSet<'_, '_>,
	) -> Result<crate::embed::EmbedResponse> {
		Err(crate::Error::AdapterNotSupported {
			adapter_kind: crate::adapter::AdapterKind::Anthropic,
			feature: "embeddings".to_string(),
		})
	}
}

// region:    --- Support

impl AnthropicAdapter {
	pub(super) fn into_usage(mut usage_value: Value) -> Usage {
		// IMPORTANT: For Anthropic, the `input_tokens` does not include `cache_creation_input_tokens` or `cache_read_input_tokens`.
		// Therefore, it must be normalized in the OpenAI style, where it includes both cached and written tokens (for symmetry).
		let input_tokens: i32 = usage_value.x_take("input_tokens").ok().unwrap_or(0);
		let cache_creation_input_tokens: i32 = usage_value.x_take("cache_creation_input_tokens").unwrap_or(0);
		let cache_read_input_tokens: i32 = usage_value.x_take("cache_read_input_tokens").unwrap_or(0);
		let completion_tokens: i32 = usage_value.x_take("output_tokens").ok().unwrap_or(0);

		// compute the prompt_tokens
		let prompt_tokens = input_tokens + cache_creation_input_tokens + cache_read_input_tokens;

		// Compute total_tokens
		let total_tokens = prompt_tokens + completion_tokens;

		// For now the logic is to have a Some of PromptTokensDetails if at least one of those value is not 0
		// TODO: Needs to be normalized across adapters.
		let prompt_tokens_details = if cache_creation_input_tokens > 0 || cache_read_input_tokens > 0 {
			Some(PromptTokensDetails {
				cache_creation_tokens: Some(cache_creation_input_tokens),
				cached_tokens: Some(cache_read_input_tokens),
				audio_tokens: None,
			})
		} else {
			None
		};

		Usage {
			prompt_tokens: Some(prompt_tokens),
			prompt_tokens_details,

			completion_tokens: Some(completion_tokens),
			// for now, None for Anthropic
			completion_tokens_details: None,

			total_tokens: Some(total_tokens),
		}
	}

	/// Takes the `GenAI` `ChatMessages` and constructs the System string and JSON Messages for Anthropic.
	/// - Will push the `ChatRequest.system` and system message to `AnthropicRequestParts.system`
<<<<<<< HEAD
	#[allow(clippy::too_many_lines)]
	fn into_anthropic_request_parts(_model_iden: ModelIden, chat_req: ChatRequest) -> AnthropicRequestParts {
=======
	fn into_anthropic_request_parts(chat_req: ChatRequest) -> Result<AnthropicRequestParts> {
>>>>>>> cb24f4f3
		let mut messages: Vec<Value> = Vec::new();
		// (content, is_cache_control)
		let mut systems: Vec<(String, bool)> = Vec::new();

		// NOTE: For now, this means the first System cannot have a cache control
		//       so that we do not change too much.
		if let Some(system) = chat_req.system {
			systems.push((system, false));
		}

		// -- Process the messages
		for msg in chat_req.messages {
			let is_cache_control = msg.options.is_some_and(|o| o.cache_control.is_some());

			match msg.role {
				// Collect only text for system; other content parts are ignored by Anthropic here.
				ChatRole::System => {
<<<<<<< HEAD
					if let MessageContent::Text(content) = msg.content {
						systems.push((content, is_cache_control));
=======
					if let Some(system_text) = msg.content.joined_texts() {
						systems.push((system_text, is_cache_control));
>>>>>>> cb24f4f3
					}
				}

				// User message: text, binary (image/document), and tool_result supported.
				ChatRole::User => {
<<<<<<< HEAD
					let content = match msg.content {
						MessageContent::Text(content) => apply_cache_control_to_text(is_cache_control, &content),
						MessageContent::Parts(parts) => {
							let values = parts
								.iter()
								.filter_map(|part| match part {
									ContentPart::Text(text) => Some(json!({"type": "text", "text": text})),
									ContentPart::Image { content_type, source } => match source {
										MediaSource::Url(_) => {
											// TODO: Might need to return an error here.
											warn!(
												"Anthropic doesn't support images from URL, need to handle it gracefully"
											);
											None
										}
										MediaSource::Base64(content) => Some(json!({
											"type": "image",
											"source": {
												"type": "base64",
												"media_type": content_type,
												"data": content,
											},
										})),
									},
									ContentPart::Document { content_type, source } => match source {
										MediaSource::Url(_) => {
											warn!(
												"Anthropic doesn't support documents from URL, need to handle it gracefully"
											);
											None
										}
										MediaSource::Base64(content) => Some(json!({
											"type": "document",
											"source": {
												"type": "base64",
												"media_type": content_type,
												"data": content,
											},
										})),
									},
								})
								.collect::<Vec<Value>>();

							let values = apply_cache_control_to_parts(is_cache_control, values);

							json!(values)
						}
						// Use `match` instead of `if let`. This will allow to future-proof this
						// implementation in case some new message content types would appear,
						// this way the library would not compile if not all methods are implemented
						// continue would allow to gracefully skip pushing unserializable message
						// TODO: Probably need to warn if it is a ToolCalls type of content
						MessageContent::ToolCalls(_) | MessageContent::ToolResponses(_) => continue,
					};
					messages.push(json! ({"role": "user", "content": content}));
=======
					if msg.content.is_text_only() {
						let text = msg.content.joined_texts().unwrap_or_else(String::new);
						let content = apply_cache_control_to_text(is_cache_control, text);
						messages.push(json!({"role": "user", "content": content}));
					} else {
						let mut values: Vec<Value> = Vec::new();
						for part in msg.content {
							match part {
								ContentPart::Text(text) => {
									values.push(json!({"type": "text", "text": text}));
								}
								ContentPart::Binary(binary) => {
									let is_image = binary.is_image();
									let Binary {
										content_type, source, ..
									} = binary;

									if is_image {
										match &source {
											BinarySource::Url(_) => {
												// As of this API version, Anthropic doesn't support images by URL directly in messages.
												warn!(
													"Anthropic doesn't support images from URL, need to handle it gracefully"
												);
											}
											BinarySource::Base64(content) => {
												values.push(json!({
													"type": "image",
													"source": {
														"type": "base64",
														"media_type": content_type,
														"data": content,
													}
												}));
											}
										}
									} else {
										match &source {
											BinarySource::Url(url) => {
												values.push(json!({
													"type": "document",
													"source": {
														"type": "url",
														"url": url,
													}
												}));
											}
											BinarySource::Base64(b64) => {
												values.push(json!({
													"type": "document",
													"source": {
														"type": "base64",
														"media_type": content_type,
														"data": b64,
													}
												}));
											}
										}
									}
								}
								// ToolCall is not valid in user content for Anthropic; skip gracefully.
								ContentPart::ToolCall(_tc) => {}
								ContentPart::ToolResponse(tool_response) => {
									values.push(json!({
										"type": "tool_result",
										"content": tool_response.content,
										"tool_use_id": tool_response.call_id,
									}));
								}
							}
						}
						let values = apply_cache_control_to_parts(is_cache_control, values);
						messages.push(json!({"role": "user", "content": values}));
					}
>>>>>>> cb24f4f3
				}

				// Assistant can mix text and tool_use entries.
				ChatRole::Assistant => {
<<<<<<< HEAD
					//
					match msg.content {
						MessageContent::Text(content) => {
							let content = apply_cache_control_to_text(is_cache_control, &content);
							messages.push(json! ({"role": "assistant", "content": content}));
						}
						MessageContent::ToolCalls(tool_calls) => {
							let tool_calls = tool_calls
								.into_iter()
								.map(|tool_call| {
									// see: https://docs.anthropic.com/en/docs/build-with-claude/tool-use#example-of-successful-tool-result
									json!({
										"type": "tool_use",
										"id": tool_call.call_id,
										"name": tool_call.fn_name,
										"input": tool_call.fn_arguments,
									})
								})
								.collect::<Vec<Value>>();
							let tool_calls = apply_cache_control_to_parts(is_cache_control, tool_calls);
							messages.push(json! ({
								"role": "assistant",
								"content": tool_calls
							}));
						}
						// TODO: Probably need to trace/warn that this will be ignored
						MessageContent::Parts(_) | MessageContent::ToolResponses(_) => (),
=======
					let mut values: Vec<Value> = Vec::new();
					let mut has_tool_use = false;
					let mut has_text = false;

					for part in msg.content {
						match part {
							ContentPart::Text(text) => {
								has_text = true;
								values.push(json!({"type": "text", "text": text}));
							}
							ContentPart::ToolCall(tool_call) => {
								has_tool_use = true;
								// see: https://docs.anthropic.com/en/docs/build-with-claude/tool-use#example-of-successful-tool-result
								values.push(json!({
									"type": "tool_use",
									"id": tool_call.call_id,
									"name": tool_call.fn_name,
									"input": tool_call.fn_arguments,
								}));
							}
							// Unsupported for assistant role in Anthropic message content
							ContentPart::Binary(_) => {}
							ContentPart::ToolResponse(_) => {}
						}
					}

					if !has_tool_use && has_text && !is_cache_control && values.len() == 1 {
						// Optimize to simple string when it's only one text part and no cache control.
						let text = values
							.first()
							.and_then(|v| v.get("text"))
							.and_then(|v| v.as_str())
							.unwrap_or_default()
							.to_string();
						let content = apply_cache_control_to_text(false, text);
						messages.push(json!({"role": "assistant", "content": content}));
					} else {
						let values = apply_cache_control_to_parts(is_cache_control, values);
						messages.push(json!({"role": "assistant", "content": values}));
>>>>>>> cb24f4f3
					}
				}

				// Tool responses are represented as user tool_result items in Anthropic.
				ChatRole::Tool => {
					let mut values: Vec<Value> = Vec::new();
					for part in msg.content {
						if let ContentPart::ToolResponse(tool_response) = part {
							values.push(json!({
								"type": "tool_result",
								"content": tool_response.content,
								"tool_use_id": tool_response.call_id,
							}));
						}
					}
					if !values.is_empty() {
						let values = apply_cache_control_to_parts(is_cache_control, values);
						messages.push(json!({"role": "user", "content": values}));
					}
				}
			}
		}

		// -- Create the Anthropic system
		// NOTE: Anthropic does not have a "role": "system", just a single optional system property
		let system = if systems.is_empty() {
			None
		} else {
			let mut last_cache_idx = -1;
			// first determine the last cache control index
			#[allow(clippy::cast_possible_truncation, clippy::cast_possible_wrap)]
			for (idx, (_, is_cache_control)) in systems.iter().enumerate() {
				if *is_cache_control {
					last_cache_idx = idx as i32;
				}
			}
			// Now build the system multi part
			let system: Value = if last_cache_idx > 0 {
				let mut parts: Vec<Value> = Vec::new();
				#[allow(clippy::cast_possible_truncation, clippy::cast_possible_wrap)]
				for (idx, (content, _)) in systems.iter().enumerate() {
					let idx = idx as i32;
					if idx == last_cache_idx {
						let part = json!({"type": "text", "text": content, "cache_control": {"type": "ephemeral"}});
						parts.push(part);
					} else {
						let part = json!({"type": "text", "text": content});
						parts.push(part);
					}
				}
				json!(parts)
			} else {
				let content_buff = systems.iter().map(|(content, _)| content.as_str()).collect::<Vec<&str>>();
				// we add empty line in between each system
				let content = content_buff.join("\n\n");
				json!(content)
			};
			Some(system)
		};

		// -- Process the tools
		let tools = chat_req.tools.map(|tools| {
			tools
				.into_iter()
				.map(|tool| {
					// TODO: Need to handle the error correctly
					// TODO: Needs to have a custom serializer (tool should not have to match to a provider)
					// NOTE: Right now, low probability, so we just return null if cannot convert to value.
					let mut tool_value = json!({
						"name": tool.name,
						"input_schema": tool.schema,
					});

					if let Some(description) = tool.description {
						// TODO: need to handle error
						let _ = tool_value.x_insert("description", description);
					}
					tool_value
				})
				.collect::<Vec<Value>>()
		});

		AnthropicRequestParts {
			system,
			messages,
			tools,
		}
	}
}

/// Apply the cache control logic to a text content
fn apply_cache_control_to_text(is_cache_control: bool, content: &str) -> Value {
	if is_cache_control {
		let value = json!({"type": "text", "text": content, "cache_control": {"type": "ephemeral"}});
		json!(vec![value])
	}
	// simple return
	else {
		json!(content)
	}
}

/// Apply the cache control logic to a text content
fn apply_cache_control_to_parts(is_cache_control: bool, parts: Vec<Value>) -> Vec<Value> {
	let mut parts = parts;
	if is_cache_control && !parts.is_empty() {
		let len = parts.len();
		if let Some(last_value) = parts.get_mut(len - 1) {
			// NOTE: For now, if it fails, then, no cache
			let _ = last_value.x_insert("cache_control", json!( {"type": "ephemeral"}));
			// TODO: Should warn
		}
	}
	parts
}

struct AnthropicRequestParts {
	system: Option<Value>,
	messages: Vec<Value>,
	tools: Option<Vec<Value>>,
}

// endregion: --- Support<|MERGE_RESOLUTION|>--- conflicted
+++ resolved
@@ -1,18 +1,9 @@
-<<<<<<< HEAD
-use super::streamer::AnthropicStreamer;
-use crate::ModelIden;
-=======
->>>>>>> cb24f4f3
 use crate::adapter::adapters::support::get_api_key;
+use crate::adapter::anthropic::AnthropicStreamer;
 use crate::adapter::{Adapter, AdapterKind, ServiceType, WebRequestData};
 use crate::chat::{
-<<<<<<< HEAD
-	ChatOptionsSet, ChatRequest, ChatResponse, ChatRole, ChatStream, ChatStreamResponse, ContentPart, MediaSource,
-	MessageContent, PromptTokensDetails, ToolCall, Usage,
-=======
 	Binary, BinarySource, ChatOptionsSet, ChatRequest, ChatResponse, ChatRole, ChatStream, ChatStreamResponse,
 	ContentPart, MessageContent, PromptTokensDetails, ReasoningEffort, ToolCall, Usage,
->>>>>>> cb24f4f3
 };
 use crate::resolver::{AuthData, Endpoint};
 use crate::webc::WebResponse;
@@ -69,28 +60,17 @@
 
 	/// Note: For now, it returns the common models (see above)
 	async fn all_model_names(_kind: AdapterKind) -> Result<Vec<String>> {
-		Ok(MODELS.iter().map(ToString::to_string).collect())
+		Ok(MODELS.iter().map(|s| s.to_string()).collect())
 	}
 
 	fn get_service_url(_model: &ModelIden, service_type: ServiceType, endpoint: Endpoint) -> Result<String> {
 		let base_url = endpoint.base_url();
 		let url = match service_type {
 			ServiceType::Chat | ServiceType::ChatStream => format!("{base_url}messages"),
-<<<<<<< HEAD
-			ServiceType::ImageGenerationImagen | ServiceType::VideoGenerationVeo => {
-				// For now, other service types are not supported by Anthropic
-				// This should ideally be caught earlier by the AdapterDispatcher
-				// or a more specific error should be returned.
-				// For now, we return a generic error.
-				panic!("ServiceType {service_type:?} not supported for AnthropicAdapter");
-			}
-		}
-=======
 			ServiceType::Embed => format!("{base_url}embeddings"), // Anthropic doesn't support embeddings yet
 		};
 
 		Ok(url)
->>>>>>> cb24f4f3
 	}
 
 	fn to_web_request_data(
@@ -102,7 +82,7 @@
 		let ServiceTarget { endpoint, auth, model } = target;
 
 		// -- api_key
-		let api_key = get_api_key(&auth, &model)?;
+		let api_key = get_api_key(auth, &model)?;
 
 		// -- url
 		let url = Self::get_service_url(&model, service_type, endpoint)?;
@@ -119,9 +99,6 @@
 			system,
 			messages,
 			tools,
-<<<<<<< HEAD
-		} = Self::into_anthropic_request_parts(model, chat_req);
-=======
 		} = Self::into_anthropic_request_parts(chat_req)?;
 
 		// -- Extract Model Name and Reasoning
@@ -160,7 +137,6 @@
 				(model, effort)
 			}
 		};
->>>>>>> cb24f4f3
 
 		// -- Build the basic payload
 		let stream = matches!(service_type, ServiceType::ChatStream);
@@ -285,22 +261,6 @@
 			}
 		}
 
-<<<<<<< HEAD
-		let content = tool_calls.map(MessageContent::from).or_else(|| {
-			// Ensure text_content is not empty before creating MessageContent from it
-			if text_content.is_empty() {
-				None // No text and no tool calls
-			} else {
-				Some(MessageContent::from(text_content.join("\n")))
-			}
-		});
-
-		let response_contents = content.map_or_else(Vec::new, |c| vec![c]);
-
-		Ok(ChatResponse {
-			contents: response_contents,
-			reasoning_content: None,
-=======
 		let reasoning_content = if !reasoning_content.is_empty() {
 			Some(reasoning_content.join("\n"))
 		} else {
@@ -310,7 +270,6 @@
 		Ok(ChatResponse {
 			content,
 			reasoning_content,
->>>>>>> cb24f4f3
 			model_iden,
 			provider_model_iden,
 			usage,
@@ -324,7 +283,7 @@
 		options_set: ChatOptionsSet<'_, '_>,
 	) -> Result<ChatStreamResponse> {
 		let event_source = EventSource::new(reqwest_builder)?;
-		let anthropic_stream = AnthropicStreamer::new(event_source, model_iden.clone(), &options_set);
+		let anthropic_stream = AnthropicStreamer::new(event_source, model_iden.clone(), options_set);
 		let chat_stream = ChatStream::from_inter_stream(anthropic_stream);
 		Ok(ChatStreamResponse {
 			model_iden,
@@ -396,14 +355,9 @@
 		}
 	}
 
-	/// Takes the `GenAI` `ChatMessages` and constructs the System string and JSON Messages for Anthropic.
+	/// Takes the GenAI ChatMessages and constructs the System string and JSON Messages for Anthropic.
 	/// - Will push the `ChatRequest.system` and system message to `AnthropicRequestParts.system`
-<<<<<<< HEAD
-	#[allow(clippy::too_many_lines)]
-	fn into_anthropic_request_parts(_model_iden: ModelIden, chat_req: ChatRequest) -> AnthropicRequestParts {
-=======
 	fn into_anthropic_request_parts(chat_req: ChatRequest) -> Result<AnthropicRequestParts> {
->>>>>>> cb24f4f3
 		let mut messages: Vec<Value> = Vec::new();
 		// (content, is_cache_control)
 		let mut systems: Vec<(String, bool)> = Vec::new();
@@ -416,80 +370,18 @@
 
 		// -- Process the messages
 		for msg in chat_req.messages {
-			let is_cache_control = msg.options.is_some_and(|o| o.cache_control.is_some());
+			let is_cache_control = msg.options.map(|o| o.cache_control.is_some()).unwrap_or(false);
 
 			match msg.role {
 				// Collect only text for system; other content parts are ignored by Anthropic here.
 				ChatRole::System => {
-<<<<<<< HEAD
-					if let MessageContent::Text(content) = msg.content {
-						systems.push((content, is_cache_control));
-=======
 					if let Some(system_text) = msg.content.joined_texts() {
 						systems.push((system_text, is_cache_control));
->>>>>>> cb24f4f3
 					}
 				}
 
 				// User message: text, binary (image/document), and tool_result supported.
 				ChatRole::User => {
-<<<<<<< HEAD
-					let content = match msg.content {
-						MessageContent::Text(content) => apply_cache_control_to_text(is_cache_control, &content),
-						MessageContent::Parts(parts) => {
-							let values = parts
-								.iter()
-								.filter_map(|part| match part {
-									ContentPart::Text(text) => Some(json!({"type": "text", "text": text})),
-									ContentPart::Image { content_type, source } => match source {
-										MediaSource::Url(_) => {
-											// TODO: Might need to return an error here.
-											warn!(
-												"Anthropic doesn't support images from URL, need to handle it gracefully"
-											);
-											None
-										}
-										MediaSource::Base64(content) => Some(json!({
-											"type": "image",
-											"source": {
-												"type": "base64",
-												"media_type": content_type,
-												"data": content,
-											},
-										})),
-									},
-									ContentPart::Document { content_type, source } => match source {
-										MediaSource::Url(_) => {
-											warn!(
-												"Anthropic doesn't support documents from URL, need to handle it gracefully"
-											);
-											None
-										}
-										MediaSource::Base64(content) => Some(json!({
-											"type": "document",
-											"source": {
-												"type": "base64",
-												"media_type": content_type,
-												"data": content,
-											},
-										})),
-									},
-								})
-								.collect::<Vec<Value>>();
-
-							let values = apply_cache_control_to_parts(is_cache_control, values);
-
-							json!(values)
-						}
-						// Use `match` instead of `if let`. This will allow to future-proof this
-						// implementation in case some new message content types would appear,
-						// this way the library would not compile if not all methods are implemented
-						// continue would allow to gracefully skip pushing unserializable message
-						// TODO: Probably need to warn if it is a ToolCalls type of content
-						MessageContent::ToolCalls(_) | MessageContent::ToolResponses(_) => continue,
-					};
-					messages.push(json! ({"role": "user", "content": content}));
-=======
 					if msg.content.is_text_only() {
 						let text = msg.content.joined_texts().unwrap_or_else(String::new);
 						let content = apply_cache_control_to_text(is_cache_control, text);
@@ -564,40 +456,10 @@
 						let values = apply_cache_control_to_parts(is_cache_control, values);
 						messages.push(json!({"role": "user", "content": values}));
 					}
->>>>>>> cb24f4f3
 				}
 
 				// Assistant can mix text and tool_use entries.
 				ChatRole::Assistant => {
-<<<<<<< HEAD
-					//
-					match msg.content {
-						MessageContent::Text(content) => {
-							let content = apply_cache_control_to_text(is_cache_control, &content);
-							messages.push(json! ({"role": "assistant", "content": content}));
-						}
-						MessageContent::ToolCalls(tool_calls) => {
-							let tool_calls = tool_calls
-								.into_iter()
-								.map(|tool_call| {
-									// see: https://docs.anthropic.com/en/docs/build-with-claude/tool-use#example-of-successful-tool-result
-									json!({
-										"type": "tool_use",
-										"id": tool_call.call_id,
-										"name": tool_call.fn_name,
-										"input": tool_call.fn_arguments,
-									})
-								})
-								.collect::<Vec<Value>>();
-							let tool_calls = apply_cache_control_to_parts(is_cache_control, tool_calls);
-							messages.push(json! ({
-								"role": "assistant",
-								"content": tool_calls
-							}));
-						}
-						// TODO: Probably need to trace/warn that this will be ignored
-						MessageContent::Parts(_) | MessageContent::ToolResponses(_) => (),
-=======
 					let mut values: Vec<Value> = Vec::new();
 					let mut has_tool_use = false;
 					let mut has_text = false;
@@ -637,7 +499,6 @@
 					} else {
 						let values = apply_cache_control_to_parts(is_cache_control, values);
 						messages.push(json!({"role": "assistant", "content": values}));
->>>>>>> cb24f4f3
 					}
 				}
 
@@ -663,12 +524,9 @@
 
 		// -- Create the Anthropic system
 		// NOTE: Anthropic does not have a "role": "system", just a single optional system property
-		let system = if systems.is_empty() {
-			None
-		} else {
+		let system = if !systems.is_empty() {
 			let mut last_cache_idx = -1;
 			// first determine the last cache control index
-			#[allow(clippy::cast_possible_truncation, clippy::cast_possible_wrap)]
 			for (idx, (_, is_cache_control)) in systems.iter().enumerate() {
 				if *is_cache_control {
 					last_cache_idx = idx as i32;
@@ -677,7 +535,6 @@
 			// Now build the system multi part
 			let system: Value = if last_cache_idx > 0 {
 				let mut parts: Vec<Value> = Vec::new();
-				#[allow(clippy::cast_possible_truncation, clippy::cast_possible_wrap)]
 				for (idx, (content, _)) in systems.iter().enumerate() {
 					let idx = idx as i32;
 					if idx == last_cache_idx {
@@ -696,6 +553,8 @@
 				json!(content)
 			};
 			Some(system)
+		} else {
+			None
 		};
 
 		// -- Process the tools
@@ -720,16 +579,16 @@
 				.collect::<Vec<Value>>()
 		});
 
-		AnthropicRequestParts {
+		Ok(AnthropicRequestParts {
 			system,
 			messages,
 			tools,
-		}
+		})
 	}
 }
 
 /// Apply the cache control logic to a text content
-fn apply_cache_control_to_text(is_cache_control: bool, content: &str) -> Value {
+fn apply_cache_control_to_text(is_cache_control: bool, content: String) -> Value {
 	if is_cache_control {
 		let value = json!({"type": "text", "text": content, "cache_control": {"type": "ephemeral"}});
 		json!(vec![value])
