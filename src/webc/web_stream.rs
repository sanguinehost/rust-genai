--- conflicted
+++ resolved
@@ -7,7 +7,7 @@
 use std::pin::Pin;
 use std::task::{Context, Poll};
 
-/// `WebStream` is a simple web stream implementation that splits the stream messages by a given delimiter.
+/// WebStream is a simple web stream implementation that splits the stream messages by a given delimiter.
 /// - It is intended to be a pragmatic solution for services that do not adhere to the `text/event-stream` format and content type.
 /// - For providers that support the standard `text/event-stream`, `genai` uses the `reqwest-eventsource`/`eventsource-stream` crates.
 /// - This stream item is just a `String` and has different stream modes that define the message delimiter strategy (without any event typing).
@@ -97,10 +97,10 @@
 						// -- Iterate through the parts
 						let buff_response = match this.stream_mode {
 							StreamMode::Delimiter(delimiter) => {
-								process_buff_string_delimited(&buff_string, &mut this.partial_message, delimiter)
+								process_buff_string_delimited(buff_string, &mut this.partial_message, delimiter)
 							}
 							StreamMode::PrettyJsonArray => {
-								new_with_pretty_json_array(&buff_string, &mut this.partial_message)
+								new_with_pretty_json_array(buff_string, &mut this.partial_message)
 							}
 						};
 
@@ -108,7 +108,7 @@
 							mut first_message,
 							next_messages,
 							candidate_message,
-						} = buff_response;
+						} = buff_response?;
 
 						// -- Add next_messages as remaining messages if present
 						if let Some(next_messages) = next_messages {
@@ -127,37 +127,16 @@
 						// -- If we have a first message, we have to send it.
 						if let Some(first_message) = first_message.take() {
 							return Poll::Ready(Some(Ok(first_message)));
-						}
-						continue;
+						} else {
+							continue;
+						}
 					}
 					Poll::Ready(Some(Err(e))) => return Poll::Ready(Some(Err(e))),
 					Poll::Ready(None) => {
-<<<<<<< HEAD
-						if let Some(partial) = this.partial_message.take() {
-							if !partial.is_empty() {
-								// Only emit partial if it's not for JSON mode or if it's valid JSON
-								match this.stream_mode {
-									StreamMode::PrettyJsonArray => {
-										// For JSON mode, validate before emitting
-										if partial.trim() == "]" || serde_json::from_str::<serde_json::Value>(&partial).is_ok() {
-											tracing::debug!("WebStream: Emitting final partial: {}", partial.chars().take(50).collect::<String>());
-											return Poll::Ready(Some(Ok(partial)));
-										} else {
-											tracing::warn!("WebStream: Discarding invalid partial JSON at stream end: {}", partial.chars().take(50).collect::<String>());
-										}
-									}
-									StreamMode::Delimiter(_) => {
-										// For delimiter mode, emit as-is
-										return Poll::Ready(Some(Ok(partial)));
-									}
-								}
-							}
-=======
 						if let Some(partial) = this.partial_message.take()
 							&& !partial.is_empty()
 						{
 							return Poll::Ready(Some(Ok(partial)));
->>>>>>> cb24f4f3
 						}
 						this.bytes_stream = None;
 					}
@@ -182,24 +161,13 @@
 	candidate_message: Option<String>,
 }
 
-/// Process a string buffer for the `pretty_json_array` (for Gemini)
+/// Process a string buffer for the pretty_json_array (for Gemini)
 /// It will split the messages as follows:
 /// - If it starts with `[`, then the message will be `[`
 /// - Then, each main JSON object (from the first `{` to the last `}`) will become a message
 /// - Main JSON object `,` delimiter will be skipped
 /// - The ending `]` will be sent as a `]` message as well.
 ///
-<<<<<<< HEAD
-/// IMPORTANT: Properly handles partial JSON objects that are split across network packets
-///            by maintaining state in the partial_message parameter and only emitting complete objects.
-fn new_with_pretty_json_array(buff_string: &str, partial_message: &mut Option<String>) -> BuffResponse {
-	// Combine with any existing partial message
-	let combined_str = if let Some(existing_partial) = partial_message.take() {
-		tracing::debug!("WebStream: Combining partial message ({}chars) with new data ({}chars)", existing_partial.len(), buff_string.len());
-		format!("{}{}", existing_partial, buff_string)
-	} else {
-		buff_string.to_string()
-=======
 /// IMPORTANT: Right now, it assumes each buff_string will contain the full main JSON object
 ///            for each array item (which seems to be the case with Gemini).
 ///            This probably needs to be made more robust later.
@@ -215,33 +183,21 @@
 	let (array_start, rest_str) = match buff_str.strip_prefix('[') {
 		Some(rest) => (Some("["), rest.trim()),
 		None => (None, buff_str),
->>>>>>> cb24f4f3
-	};
-	
-	let buff_str = combined_str.trim();
-	let mut messages: Vec<String> = Vec::new();
-
-	// -- Handle array start
-	let (array_start, rest_str) = buff_str
-		.strip_prefix('[')
-		.map_or((None, buff_str), |rest| (Some("["), rest.trim()));
-
+	};
+
+	// Remove the eventual ',' prefix and suffix.
+	let rest_str = rest_str.strip_prefix(',').unwrap_or(rest_str);
+	let rest_str = rest_str.strip_suffix(',').unwrap_or(rest_str);
+
+	let (rest_str, array_end) = match rest_str.strip_suffix(']') {
+		Some(rest) => (rest.trim(), Some("]")),
+		None => (rest_str, None),
+	};
+
+	// -- Prep the BuffResponse
 	if let Some(array_start) = array_start {
 		messages.push(array_start.to_string());
 	}
-<<<<<<< HEAD
-
-	// -- Try to extract complete JSON objects from the remaining content
-	let mut remaining_content = rest_str;
-	
-	// Remove any leading comma
-	remaining_content = remaining_content.trim_start_matches(',').trim();
-	
-	// Check for array end first
-	if remaining_content.starts_with(']') {
-		messages.push("]".to_string());
-		remaining_content = &remaining_content[1..];
-=======
 	if !rest_str.is_empty() {
 		let full_str = if let Some(partial) = partial_message.take() {
 			format!("{partial}{rest_str}")
@@ -254,54 +210,17 @@
 		} else {
 			*partial_message = Some(full_str);
 		}
->>>>>>> cb24f4f3
-	}
-	
-	// Try to extract JSON objects
-	while !remaining_content.is_empty() && remaining_content.starts_with('{') {
-		// Find the end of the JSON object by trying to parse incrementally
-		let mut found_complete_object = false;
-		
-		// Look for potential end positions by finding closing braces
-		for (i, _) in remaining_content.match_indices('}') {
-			let candidate = &remaining_content[..=i];
-			
-			// Try to parse this candidate as valid JSON
-			if let Ok(_) = serde_json::from_str::<serde_json::Value>(candidate) {
-				// Found a complete JSON object
-				tracing::debug!("WebStream: Found complete JSON object ({}chars)", candidate.len());
-				messages.push(candidate.to_string());
-				remaining_content = remaining_content[i+1..].trim();
-				
-				// Skip any comma after the object
-				remaining_content = remaining_content.strip_prefix(',').unwrap_or(remaining_content).trim();
-				
-				// Check for array end
-				if remaining_content.starts_with(']') {
-					messages.push("]".to_string());
-					remaining_content = &remaining_content[1..];
-				}
-				
-				found_complete_object = true;
-				break;
-			}
-		}
-		
-		if !found_complete_object {
-			// No complete JSON object found - store remainder as partial
-			if !remaining_content.is_empty() {
-				tracing::debug!("WebStream: Storing incomplete JSON as partial ({}chars)", remaining_content.len());
-				*partial_message = Some(remaining_content.to_string());
-			}
-			break;
-		}
+	}
+	// We ignore the comma
+	if let Some(array_end) = array_end {
+		messages.push(array_end.to_string());
 	}
 
 	// -- Return the buff response
-	let first_message = if messages.is_empty() {
+	let first_message = if !messages.is_empty() {
+		Some(messages[0].to_string())
+	} else {
 		None
-	} else {
-		Some(messages[0].to_string())
 	};
 
 	let next_messages = if messages.len() > 1 {
@@ -310,28 +229,19 @@
 		None
 	};
 
-	BuffResponse {
+	Ok(BuffResponse {
 		first_message,
 		next_messages,
-<<<<<<< HEAD
-		candidate_message: None,
-	}
-=======
 		candidate_message: partial_message.take(),
 	})
->>>>>>> cb24f4f3
 }
 
 /// Process a string buffer for the delimited mode (e.g., Cohere)
 fn process_buff_string_delimited(
-	buff_string: &str,
+	buff_string: String,
 	partial_message: &mut Option<String>,
 	delimiter: &str,
-<<<<<<< HEAD
-) -> BuffResponse {
-=======
 ) -> Result<BuffResponse, crate::webc::Error> {
->>>>>>> cb24f4f3
 	let mut first_message: Option<String> = None;
 	let mut candidate_message: Option<String> = None;
 	let mut next_messages: Option<Vec<String>> = None;
@@ -342,14 +252,15 @@
 		// If we already have a candidate, the candidate becomes the message
 		if let Some(candidate_message) = candidate_message.take() {
 			// If candidate is empty, we skip
-			if candidate_message.is_empty() {
+			if !candidate_message.is_empty() {
+				let message = candidate_message.to_string();
+				if first_message.is_none() {
+					first_message = Some(message);
+				} else {
+					next_messages.get_or_insert_with(Vec::new).push(message);
+				}
+			} else {
 				continue;
-			}
-			let message = candidate_message.to_string();
-			if first_message.is_none() {
-				first_message = Some(message);
-			} else {
-				next_messages.get_or_insert_with(Vec::new).push(message);
 			}
 		} else {
 			// And then, this part becomes the candidate
@@ -361,9 +272,9 @@
 		}
 	}
 
-	BuffResponse {
+	Ok(BuffResponse {
 		first_message,
 		next_messages,
 		candidate_message,
-	}
+	})
 }