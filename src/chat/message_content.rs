/// Note: MessageContent is used for ChatRequest and ChatResponse.
use crate::chat::{ContentPart, ToolCall, ToolResponse};
use serde::{Deserialize, Serialize};

/// Message content container used in ChatRequest and ChatResponse.
///
/// Transparent wrapper around a list of ContentPart (Text, Binary, ToolCall, or ToolResponse).
#[derive(Debug, Clone, Default, Serialize, Deserialize)]
#[serde(transparent)]
pub struct MessageContent {
	/// The parts that compose this message.
	parts: Vec<ContentPart>,
}

/// Constructors
impl MessageContent {
<<<<<<< HEAD
	/// Create a new `MessageContent` with the Text variant
	pub fn from_text(content: impl Into<String>) -> Self {
		Self::Text(content.into())
	}

	/// Create a new `MessageContent` from provided content parts
	pub fn from_parts(parts: impl Into<Vec<ContentPart>>) -> Self {
		Self::Parts(parts.into())
	}

	/// Create a new `MessageContent` with the `ToolCalls` variant
	#[must_use]
	pub const fn from_tool_calls(tool_calls: Vec<ToolCall>) -> Self {
		Self::ToolCalls(tool_calls)
=======
	/// Create a message containing a single text part.
	pub fn from_text(content: impl Into<String>) -> Self {
		Self {
			parts: vec![ContentPart::Text(content.into())],
		}
	}

	/// Build from the provided content parts.
	pub fn from_parts(parts: impl Into<Vec<ContentPart>>) -> Self {
		Self { parts: parts.into() }
	}

	/// Build from the provided tool calls.
	pub fn from_tool_calls(tool_calls: Vec<ToolCall>) -> Self {
		Self {
			parts: tool_calls.into_iter().map(ContentPart::ToolCall).collect(),
		}
>>>>>>> cb24f4f3
	}
}

/// Fluid Setters/Builders
impl MessageContent {
<<<<<<< HEAD
	/// Returns the `MessageContent` as &str, only if it is `MessageContent::Text`
	/// Otherwise, it returns None.
	///
	/// NOTE: When multi-part content is present, this will return None and won't concatenate the text parts.
	#[must_use]
	pub fn text_as_str(&self) -> Option<&str> {
		match self {
			Self::Text(content) => Some(content.as_str()),
			Self::Parts(_) | Self::ToolCalls(_) | Self::ToolResponses(_) => None,
		}
	}

	/// Consumes the `MessageContent` and returns it as &str,
	/// only if it is `MessageContent::Text`; otherwise, it returns None.
	///
	/// NOTE: When multi-part content is present, this will return None and won't concatenate the text parts.
	#[must_use]
	pub fn text_into_string(self) -> Option<String> {
		match self {
			Self::Text(content) => Some(content),
			Self::Parts(_) | Self::ToolCalls(_) | Self::ToolResponses(_) => None,
		}
	}

	/// Checks if the text content or the tool calls are empty.
	#[must_use]
	pub fn is_empty(&self) -> bool {
		match self {
			Self::Text(content) => content.is_empty(),
			Self::Parts(parts) => parts.is_empty(),
			Self::ToolCalls(tool_calls) => tool_calls.is_empty(),
			Self::ToolResponses(tool_responses) => tool_responses.is_empty(),
		}
	}
}

// region:    --- Froms

impl From<String> for MessageContent {
	fn from(s: String) -> Self {
		Self::from_text(s)
	}
}

impl<'a> From<&'a str> for MessageContent {
	fn from(s: &'a str) -> Self {
		Self::from_text(s.to_string())
	}
}

impl From<&String> for MessageContent {
	fn from(s: &String) -> Self {
		Self::from_text(s.clone())
	}
}

impl From<ToolResponse> for MessageContent {
	fn from(tool_response: ToolResponse) -> Self {
		Self::ToolResponses(vec![tool_response])
	}
}

impl From<Vec<ContentPart>> for MessageContent {
	fn from(parts: Vec<ContentPart>) -> Self {
		Self::Parts(parts)
=======
	/// Append one part and return self (builder style).
	pub fn append(mut self, part: impl Into<ContentPart>) -> Self {
		self.parts.push(part.into());
		self
	}

	/// Append one part (mutating).
	pub fn push(&mut self, part: impl Into<ContentPart>) {
		self.parts.push(part.into());
	}

	/// Extend with an iterator of parts, returning self.
	pub fn extended<I>(mut self, iter: I) -> Self
	where
		I: IntoIterator<Item = ContentPart>,
	{
		self.parts.extend(iter);
		self
	}
}

impl Extend<ContentPart> for MessageContent {
	fn extend<T: IntoIterator<Item = ContentPart>>(&mut self, iter: T) {
		self.parts.extend(iter);
	}
}

// region:    --- Iterator Support

use crate::support;
use std::iter::FromIterator;
use std::slice::{Iter, IterMut};

impl IntoIterator for MessageContent {
	type Item = ContentPart;
	type IntoIter = std::vec::IntoIter<ContentPart>;
	fn into_iter(self) -> Self::IntoIter {
		self.parts.into_iter()
	}
}

impl<'a> IntoIterator for &'a MessageContent {
	type Item = &'a ContentPart;
	type IntoIter = Iter<'a, ContentPart>;
	fn into_iter(self) -> Self::IntoIter {
		self.parts.iter()
	}
}

impl<'a> IntoIterator for &'a mut MessageContent {
	type Item = &'a mut ContentPart;
	type IntoIter = IterMut<'a, ContentPart>;
	fn into_iter(self) -> Self::IntoIter {
		self.parts.iter_mut()
	}
}

// collect() support
impl FromIterator<ContentPart> for MessageContent {
	fn from_iter<T: IntoIterator<Item = ContentPart>>(iter: T) -> Self {
		Self {
			parts: iter.into_iter().collect(),
		}
>>>>>>> cb24f4f3
	}
}

// endregion: --- Iterator Support

<<<<<<< HEAD
#[derive(Debug, Clone, Serialize, Deserialize)]
pub enum ContentPart {
	Text(String),
	Image { content_type: String, source: MediaSource },
	Document { content_type: String, source: MediaSource },
}

/// Constructors
impl ContentPart {
	pub fn from_text(text: impl Into<String>) -> Self {
		Self::Text(text.into())
	}

	pub fn from_image_base64(content_type: impl Into<String>, content: impl Into<Arc<str>>) -> Self {
		Self::Image {
			content_type: content_type.into(),
			source: MediaSource::Base64(content.into()),
		}
	}

	pub fn from_image_url(content_type: impl Into<String>, url: impl Into<String>) -> Self {
		Self::Image {
			content_type: content_type.into(),
			source: MediaSource::Url(url.into()),
		}
	}

	pub fn from_document_base64(content_type: impl Into<String>, content: impl Into<Arc<str>>) -> Self {
		Self::Document {
			content_type: content_type.into(),
			source: MediaSource::Base64(content.into()),
=======
/// Getters
impl MessageContent {
	/// Return all parts.
	pub fn parts(&self) -> &Vec<ContentPart> {
		&self.parts
	}

	/// Consume and return the underlying parts.
	pub fn into_parts(self) -> Vec<ContentPart> {
		self.parts
	}

	/// Return all text parts as &str.
	pub fn texts(&self) -> Vec<&str> {
		self.parts.iter().filter_map(|p| p.as_text()).collect()
	}

	/// Consume and return all text parts as owned Strings.
	pub fn into_texts(self) -> Vec<String> {
		self.parts.into_iter().filter_map(|p| p.into_text()).collect()
	}

	/// Return references to all ToolCall parts.
	pub fn tool_calls(&self) -> Vec<&ToolCall> {
		self.parts
			.iter()
			.filter_map(|p| match p {
				ContentPart::ToolCall(tc) => Some(tc),
				_ => None,
			})
			.collect()
	}

	/// Consume and return all ToolCall parts.
	pub fn into_tool_calls(self) -> Vec<ToolCall> {
		self.parts
			.into_iter()
			.filter_map(|p| match p {
				ContentPart::ToolCall(tc) => Some(tc),
				_ => None,
			})
			.collect()
	}

	/// Return references to all ToolResponse parts.
	pub fn tool_responses(&self) -> Vec<&ToolResponse> {
		self.parts
			.iter()
			.filter_map(|p| match p {
				ContentPart::ToolResponse(tr) => Some(tr),
				_ => None,
			})
			.collect()
	}

	/// Consume and return all ToolResponse parts.
	pub fn into_tool_responses(self) -> Vec<ToolResponse> {
		self.parts
			.into_iter()
			.filter_map(|p| match p {
				ContentPart::ToolResponse(tr) => Some(tr),
				_ => None,
			})
			.collect()
	}

	/// True if there are no parts.
	pub fn is_empty(&self) -> bool {
		self.parts.is_empty()
	}

	/// Number of parts.
	pub fn len(&self) -> usize {
		self.parts.len()
	}

	/// True if empty, or if all parts are text whose content is empty or whitespace.
	pub fn is_text_empty(&self) -> bool {
		if self.parts.is_empty() {
			return true;
		}
		self.parts
			.iter()
			.all(|p| matches!(p, ContentPart::Text(t) if t.trim().is_empty()))
	}
}

/// Convenient Getters
impl MessageContent {
	/// Return the first text part, if any.
	///
	/// Does not concatenate multiple text parts.
	pub fn first_text(&self) -> Option<&str> {
		let first_text_part = self.parts.iter().find(|p| p.is_text())?;
		first_text_part.as_text()
	}

	/// Consume and return the first text part as a String, if any.
	///
	/// Does not concatenate multiple text parts.
	pub fn into_first_text(self) -> Option<String> {
		let first_text_part = self.parts.into_iter().find(|p| p.is_text())?;
		first_text_part.into_text()
	}

	/// Join all text parts, separating segments with a blank line.
	pub fn joined_texts(&self) -> Option<String> {
		let texts = self.texts();
		if texts.is_empty() {
			return None;
>>>>>>> cb24f4f3
		}

		if texts.len() == 1 {
			return texts.first().map(|s| s.to_string());
		}

		let mut combined = String::new();
		for text in texts {
			if !combined.is_empty() {
				support::combine_text_with_empty_line(&mut combined, text);
			}
		}
		Some(combined)
	}

<<<<<<< HEAD
	pub fn from_document_url(content_type: impl Into<String>, url: impl Into<String>) -> Self {
		Self::Document {
			content_type: content_type.into(),
			source: MediaSource::Url(url.into()),
=======
	/// Consume and join all text parts, separating segments with a blank line.
	pub fn into_joined_texts(self) -> Option<String> {
		let texts = self.into_texts();
		if texts.is_empty() {
			return None;
>>>>>>> cb24f4f3
		}

		if texts.len() == 1 {
			return texts.into_iter().next();
		}

		let mut combined = String::new();
		for text in texts {
			support::combine_text_with_empty_line(&mut combined, &text);
		}
		Some(combined)
	}
}

/// is_.., contains_..
impl MessageContent {
	/// True if every part is text.
	pub fn is_text_only(&self) -> bool {
		self.parts.iter().all(|p| p.is_text())
	}

	/// True if at least one part is text.
	pub fn contains_text(&self) -> bool {
		self.parts.iter().any(|p| p.is_text())
	}

	/// True if at least one part is a ToolCall.
	pub fn contains_tool_call(&self) -> bool {
		self.parts.iter().any(|p| p.is_tool_call())
	}

	/// True if at least one part is a ToolResponse.
	pub fn contains_tool_response(&self) -> bool {
		self.parts.iter().any(|p| p.is_tool_response())
	}
}

// region:    --- Froms

<<<<<<< HEAD
impl<'a> From<&'a str> for ContentPart {
	fn from(s: &'a str) -> Self {
		Self::Text(s.to_string())
=======
impl From<&str> for MessageContent {
	fn from(s: &str) -> Self {
		Self {
			parts: vec![ContentPart::Text(s.to_string())],
		}
>>>>>>> cb24f4f3
	}
}

impl From<&String> for MessageContent {
	fn from(s: &String) -> Self {
		Self {
			parts: vec![ContentPart::Text(s.clone())],
		}
	}
}

<<<<<<< HEAD
#[derive(Debug, Clone, Serialize, Deserialize)]
pub enum MediaSource {
	/// For models/services that support URL as input
	/// NOTE: Few AI services support this.
	Url(String),

	/// The base64 string of the media
	///
	/// NOTE: Here we use an Arc<str> to avoid cloning large amounts of data when cloning a `ChatRequest`.
	///       The overhead is minimal compared to cloning relatively large data.
	///       The downside is that it will be an Arc even when used only once, but for this particular data type, the net benefit is positive.
	Base64(Arc<str>),
=======
impl From<String> for MessageContent {
	fn from(s: String) -> Self {
		Self {
			parts: vec![ContentPart::Text(s)],
		}
	}
}

impl From<Vec<ToolCall>> for MessageContent {
	fn from(tool_calls: Vec<ToolCall>) -> Self {
		Self {
			parts: tool_calls.into_iter().map(ContentPart::ToolCall).collect(),
		}
	}
}

impl From<ToolResponse> for MessageContent {
	fn from(tool_response: ToolResponse) -> Self {
		Self {
			parts: vec![ContentPart::ToolResponse(tool_response)],
		}
	}
}

impl From<Vec<ContentPart>> for MessageContent {
	fn from(parts: Vec<ContentPart>) -> Self {
		Self { parts }
	}
>>>>>>> cb24f4f3
}

// endregion: --- Froms<|MERGE_RESOLUTION|>--- conflicted
+++ resolved
@@ -14,22 +14,6 @@
 
 /// Constructors
 impl MessageContent {
-<<<<<<< HEAD
-	/// Create a new `MessageContent` with the Text variant
-	pub fn from_text(content: impl Into<String>) -> Self {
-		Self::Text(content.into())
-	}
-
-	/// Create a new `MessageContent` from provided content parts
-	pub fn from_parts(parts: impl Into<Vec<ContentPart>>) -> Self {
-		Self::Parts(parts.into())
-	}
-
-	/// Create a new `MessageContent` with the `ToolCalls` variant
-	#[must_use]
-	pub const fn from_tool_calls(tool_calls: Vec<ToolCall>) -> Self {
-		Self::ToolCalls(tool_calls)
-=======
 	/// Create a message containing a single text part.
 	pub fn from_text(content: impl Into<String>) -> Self {
 		Self {
@@ -47,79 +31,11 @@
 		Self {
 			parts: tool_calls.into_iter().map(ContentPart::ToolCall).collect(),
 		}
->>>>>>> cb24f4f3
 	}
 }
 
 /// Fluid Setters/Builders
 impl MessageContent {
-<<<<<<< HEAD
-	/// Returns the `MessageContent` as &str, only if it is `MessageContent::Text`
-	/// Otherwise, it returns None.
-	///
-	/// NOTE: When multi-part content is present, this will return None and won't concatenate the text parts.
-	#[must_use]
-	pub fn text_as_str(&self) -> Option<&str> {
-		match self {
-			Self::Text(content) => Some(content.as_str()),
-			Self::Parts(_) | Self::ToolCalls(_) | Self::ToolResponses(_) => None,
-		}
-	}
-
-	/// Consumes the `MessageContent` and returns it as &str,
-	/// only if it is `MessageContent::Text`; otherwise, it returns None.
-	///
-	/// NOTE: When multi-part content is present, this will return None and won't concatenate the text parts.
-	#[must_use]
-	pub fn text_into_string(self) -> Option<String> {
-		match self {
-			Self::Text(content) => Some(content),
-			Self::Parts(_) | Self::ToolCalls(_) | Self::ToolResponses(_) => None,
-		}
-	}
-
-	/// Checks if the text content or the tool calls are empty.
-	#[must_use]
-	pub fn is_empty(&self) -> bool {
-		match self {
-			Self::Text(content) => content.is_empty(),
-			Self::Parts(parts) => parts.is_empty(),
-			Self::ToolCalls(tool_calls) => tool_calls.is_empty(),
-			Self::ToolResponses(tool_responses) => tool_responses.is_empty(),
-		}
-	}
-}
-
-// region:    --- Froms
-
-impl From<String> for MessageContent {
-	fn from(s: String) -> Self {
-		Self::from_text(s)
-	}
-}
-
-impl<'a> From<&'a str> for MessageContent {
-	fn from(s: &'a str) -> Self {
-		Self::from_text(s.to_string())
-	}
-}
-
-impl From<&String> for MessageContent {
-	fn from(s: &String) -> Self {
-		Self::from_text(s.clone())
-	}
-}
-
-impl From<ToolResponse> for MessageContent {
-	fn from(tool_response: ToolResponse) -> Self {
-		Self::ToolResponses(vec![tool_response])
-	}
-}
-
-impl From<Vec<ContentPart>> for MessageContent {
-	fn from(parts: Vec<ContentPart>) -> Self {
-		Self::Parts(parts)
-=======
 	/// Append one part and return self (builder style).
 	pub fn append(mut self, part: impl Into<ContentPart>) -> Self {
 		self.parts.push(part.into());
@@ -183,45 +99,11 @@
 		Self {
 			parts: iter.into_iter().collect(),
 		}
->>>>>>> cb24f4f3
 	}
 }
 
 // endregion: --- Iterator Support
 
-<<<<<<< HEAD
-#[derive(Debug, Clone, Serialize, Deserialize)]
-pub enum ContentPart {
-	Text(String),
-	Image { content_type: String, source: MediaSource },
-	Document { content_type: String, source: MediaSource },
-}
-
-/// Constructors
-impl ContentPart {
-	pub fn from_text(text: impl Into<String>) -> Self {
-		Self::Text(text.into())
-	}
-
-	pub fn from_image_base64(content_type: impl Into<String>, content: impl Into<Arc<str>>) -> Self {
-		Self::Image {
-			content_type: content_type.into(),
-			source: MediaSource::Base64(content.into()),
-		}
-	}
-
-	pub fn from_image_url(content_type: impl Into<String>, url: impl Into<String>) -> Self {
-		Self::Image {
-			content_type: content_type.into(),
-			source: MediaSource::Url(url.into()),
-		}
-	}
-
-	pub fn from_document_base64(content_type: impl Into<String>, content: impl Into<Arc<str>>) -> Self {
-		Self::Document {
-			content_type: content_type.into(),
-			source: MediaSource::Base64(content.into()),
-=======
 /// Getters
 impl MessageContent {
 	/// Return all parts.
@@ -332,7 +214,6 @@
 		let texts = self.texts();
 		if texts.is_empty() {
 			return None;
->>>>>>> cb24f4f3
 		}
 
 		if texts.len() == 1 {
@@ -348,18 +229,11 @@
 		Some(combined)
 	}
 
-<<<<<<< HEAD
-	pub fn from_document_url(content_type: impl Into<String>, url: impl Into<String>) -> Self {
-		Self::Document {
-			content_type: content_type.into(),
-			source: MediaSource::Url(url.into()),
-=======
 	/// Consume and join all text parts, separating segments with a blank line.
 	pub fn into_joined_texts(self) -> Option<String> {
 		let texts = self.into_texts();
 		if texts.is_empty() {
 			return None;
->>>>>>> cb24f4f3
 		}
 
 		if texts.len() == 1 {
@@ -399,17 +273,11 @@
 
 // region:    --- Froms
 
-<<<<<<< HEAD
-impl<'a> From<&'a str> for ContentPart {
-	fn from(s: &'a str) -> Self {
-		Self::Text(s.to_string())
-=======
 impl From<&str> for MessageContent {
 	fn from(s: &str) -> Self {
 		Self {
 			parts: vec![ContentPart::Text(s.to_string())],
 		}
->>>>>>> cb24f4f3
 	}
 }
 
@@ -421,20 +289,6 @@
 	}
 }
 
-<<<<<<< HEAD
-#[derive(Debug, Clone, Serialize, Deserialize)]
-pub enum MediaSource {
-	/// For models/services that support URL as input
-	/// NOTE: Few AI services support this.
-	Url(String),
-
-	/// The base64 string of the media
-	///
-	/// NOTE: Here we use an Arc<str> to avoid cloning large amounts of data when cloning a `ChatRequest`.
-	///       The overhead is minimal compared to cloning relatively large data.
-	///       The downside is that it will be an Arc even when used only once, but for this particular data type, the net benefit is positive.
-	Base64(Arc<str>),
-=======
 impl From<String> for MessageContent {
 	fn from(s: String) -> Self {
 		Self {
@@ -463,7 +317,6 @@
 	fn from(parts: Vec<ContentPart>) -> Self {
 		Self { parts }
 	}
->>>>>>> cb24f4f3
 }
 
 // endregion: --- Froms