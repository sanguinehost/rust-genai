use crate::adapter::inter_stream::{InterStreamEnd, InterStreamEvent};
use crate::chat::{MessageContent, ToolCall, Usage};
use futures::Stream;
use serde::{Deserialize, Serialize};
use std::pin::Pin;
use std::task::{Context, Poll};

type InterStreamType = Pin<Box<dyn Stream<Item = crate::Result<InterStreamEvent>> + Send>>;

<<<<<<< HEAD
/// `ChatStream` is a Rust Future Stream that iterates through the events of a chat stream request.
=======
/// A stream of chat events produced by a streaming chat request.
>>>>>>> cb24f4f3
pub struct ChatStream {
	inter_stream: InterStreamType,
}

impl ChatStream {
	pub(crate) fn new(inter_stream: InterStreamType) -> Self {
		Self { inter_stream }
	}

	pub(crate) fn from_inter_stream<T>(inter_stream: T) -> Self
	where
		T: Stream<Item = crate::Result<InterStreamEvent>> + Send + 'static,
	{
		let boxed_stream: InterStreamType = Box::pin(inter_stream);
		Self::new(boxed_stream)
	}
}

// region:    --- Stream Impl

impl Stream for ChatStream {
	type Item = crate::Result<ChatStreamEvent>;

	fn poll_next(self: Pin<&mut Self>, cx: &mut Context<'_>) -> Poll<Option<Self::Item>> {
		let this = self.get_mut();

		match Pin::new(&mut this.inter_stream).poll_next(cx) {
			Poll::Ready(Some(Ok(event))) => {
				let chat_event = match event {
					InterStreamEvent::Start => ChatStreamEvent::Start,
					InterStreamEvent::Chunk(content) => ChatStreamEvent::Chunk(StreamChunk { content }),
					InterStreamEvent::ReasoningChunk(content) => {
						ChatStreamEvent::ReasoningChunk(StreamChunk { content })
					}
<<<<<<< HEAD
					InterStreamEvent::ToolCall(tool_call) => ChatStreamEvent::ToolCall(tool_call),
=======
					InterStreamEvent::ToolCallChunk(tool_call) => {
						ChatStreamEvent::ToolCallChunk(ToolChunk { tool_call })
					}
>>>>>>> cb24f4f3
					InterStreamEvent::End(inter_end) => ChatStreamEvent::End(inter_end.into()),
				};
				Poll::Ready(Some(Ok(chat_event)))
			}
			Poll::Ready(Some(Err(e))) => Poll::Ready(Some(Err(e))),
			Poll::Ready(None) => Poll::Ready(None),
			Poll::Pending => Poll::Pending,
		}
	}
}

// endregion: --- Stream Impl

// region:    --- ChatStreamEvent

/// Provider-agnostic chat events returned by `Client::exec()` when streaming.
#[derive(Debug, Serialize, Deserialize)]
pub enum ChatStreamEvent {
	/// Emitted once at the start of the stream.
	Start,

	/// Assistant content chunk (text).
	Chunk(StreamChunk),

<<<<<<< HEAD
	/// Represents the `reasoning_content` chunk.
	ReasoningChunk(StreamChunk),

	/// Represents a tool call request from the model.
	ToolCall(ToolCall),

	/// Represents the end of the stream.
	/// It will have the `.captured_usage` and `.captured_content` if specified in the `ChatOptions`.
=======
	/// Reasoning content chunk.
	ReasoningChunk(StreamChunk),

	/// Tool-call chunk.
	ToolCallChunk(ToolChunk),

	/// End of stream.
	/// May include captured usage and/or content when enabled via `ChatOptions`.
>>>>>>> cb24f4f3
	End(StreamEnd),
}

/// Content of `ChatStreamEvent::Chunk`.
/// Currently text only.
#[derive(Debug, Serialize, Deserialize)]
pub struct StreamChunk {
	/// Text content.
	pub content: String,
}

<<<<<<< HEAD
/// `StreamEnd` content, with the eventual `.captured_usage` and `.captured_content`.
#[derive(Debug, Default, Serialize, Deserialize)]
pub struct StreamEnd {
	/// The eventual captured usage metadata.
	/// Note: This requires the `ChatOptions` `capture_usage` flag to be set to true.
	pub captured_usage: Option<Usage>,

	/// The eventual captured full content.
	/// Note: This requires the `ChatOptions` `capture_content` flag to be set to true.
	pub captured_content: Option<MessageContent>,

	/// The eventual captured
	/// Note: This requires the `ChatOptions` `capture_reasoning` flag to be set to true.
=======
/// Content of `ChatStreamEvent::ToolCallChunk`.
#[derive(Debug, Serialize, Deserialize)]
pub struct ToolChunk {
	/// The tool call.
	pub tool_call: ToolCall,
}

/// Terminal event data with optionally captured usage and content.
#[derive(Debug, Default, Serialize, Deserialize)]
pub struct StreamEnd {
	/// Captured usage if `ChatOptions.capture_usage` is enabled.
	pub captured_usage: Option<Usage>,

	/// Captured final content (text and tool calls) if `ChatOptions.capture_content`
	/// or `capture_tool_calls` is enabled.
	/// Note: Since 0.4.0 this includes tool calls as well (for API symmetry with `ChatResponse`);
	///       use `.captured_tool_calls()` or `.captured_texts()`.
	pub captured_content: Option<MessageContent>,

	/// Captured reasoning content if `ChatOptions.capture_reasoning` is enabled.
>>>>>>> cb24f4f3
	pub captured_reasoning_content: Option<String>,
}

impl From<InterStreamEnd> for StreamEnd {
	fn from(inter_end: InterStreamEnd) -> Self {
<<<<<<< HEAD
		Self {
			captured_usage: inter_end.usage,
			captured_content: inter_end.content.map(MessageContent::from),
			captured_reasoning_content: inter_end.reasoning_content,
=======
		let captured_text_content = inter_end.captured_text_content;
		let captured_tool_calls = inter_end.captured_tool_calls;

		// -- create public captured_content
		let mut captured_content: Option<MessageContent> = None;
		if let Some(captured_text_content) = captured_text_content {
			// This `captured_text_content` is the concatenation of all text chunks received.
			captured_content = Some(MessageContent::from_text(captured_text_content));
		}
		if let Some(captured_tool_calls) = captured_tool_calls {
			if let Some(existing_content) = &mut captured_content {
				existing_content.extend(MessageContent::from_tool_calls(captured_tool_calls));
			} else {
				// This `captured_tool_calls` is the concatenation of all tool call chunks received.
				captured_content = Some(MessageContent::from_tool_calls(captured_tool_calls));
			}
		}

		// -- Return result
		StreamEnd {
			captured_usage: inter_end.captured_usage,
			captured_content,
			captured_reasoning_content: inter_end.captured_reasoning_content,
>>>>>>> cb24f4f3
		}
	}
}

/// Getters
impl StreamEnd {
	/// Returns the first captured text, if any.
	/// This is the concatenation of all streamed text chunks.
	pub fn captured_first_text(&self) -> Option<&str> {
		let captured_content = self.captured_content.as_ref()?;
		captured_content.first_text()
	}

	/// Consumes `self` and returns the first captured text, if any.
	/// This is the concatenation of all streamed text chunks.
	pub fn captured_into_first_text(self) -> Option<String> {
		let captured_content = self.captured_content?;
		captured_content.into_first_text()
	}

	/// Returns all captured text segments, if any.
	pub fn captured_texts(&self) -> Option<Vec<&str>> {
		let captured_content = self.captured_content.as_ref()?;
		Some(captured_content.texts())
	}

	/// Consumes `self` and returns all captured text segments, if any.
	pub fn into_texts(self) -> Option<Vec<String>> {
		let captured_content = self.captured_content?;
		Some(captured_content.into_texts())
	}

	/// Returns all captured tool calls, if any.
	pub fn captured_tool_calls(&self) -> Option<Vec<&ToolCall>> {
		let captured_content = self.captured_content.as_ref()?;
		Some(captured_content.tool_calls())
	}

	/// Consumes `self` and returns all captured tool calls, if any.
	pub fn captured_into_tool_calls(self) -> Option<Vec<ToolCall>> {
		let captured_content = self.captured_content?;
		Some(captured_content.into_tool_calls())
	}
}

// endregion: --- ChatStreamEvent<|MERGE_RESOLUTION|>--- conflicted
+++ resolved
@@ -7,18 +7,14 @@
 
 type InterStreamType = Pin<Box<dyn Stream<Item = crate::Result<InterStreamEvent>> + Send>>;
 
-<<<<<<< HEAD
-/// `ChatStream` is a Rust Future Stream that iterates through the events of a chat stream request.
-=======
 /// A stream of chat events produced by a streaming chat request.
->>>>>>> cb24f4f3
 pub struct ChatStream {
 	inter_stream: InterStreamType,
 }
 
 impl ChatStream {
 	pub(crate) fn new(inter_stream: InterStreamType) -> Self {
-		Self { inter_stream }
+		ChatStream { inter_stream }
 	}
 
 	pub(crate) fn from_inter_stream<T>(inter_stream: T) -> Self
@@ -26,7 +22,7 @@
 		T: Stream<Item = crate::Result<InterStreamEvent>> + Send + 'static,
 	{
 		let boxed_stream: InterStreamType = Box::pin(inter_stream);
-		Self::new(boxed_stream)
+		ChatStream::new(boxed_stream)
 	}
 }
 
@@ -46,13 +42,9 @@
 					InterStreamEvent::ReasoningChunk(content) => {
 						ChatStreamEvent::ReasoningChunk(StreamChunk { content })
 					}
-<<<<<<< HEAD
-					InterStreamEvent::ToolCall(tool_call) => ChatStreamEvent::ToolCall(tool_call),
-=======
 					InterStreamEvent::ToolCallChunk(tool_call) => {
 						ChatStreamEvent::ToolCallChunk(ToolChunk { tool_call })
 					}
->>>>>>> cb24f4f3
 					InterStreamEvent::End(inter_end) => ChatStreamEvent::End(inter_end.into()),
 				};
 				Poll::Ready(Some(Ok(chat_event)))
@@ -77,16 +69,6 @@
 	/// Assistant content chunk (text).
 	Chunk(StreamChunk),
 
-<<<<<<< HEAD
-	/// Represents the `reasoning_content` chunk.
-	ReasoningChunk(StreamChunk),
-
-	/// Represents a tool call request from the model.
-	ToolCall(ToolCall),
-
-	/// Represents the end of the stream.
-	/// It will have the `.captured_usage` and `.captured_content` if specified in the `ChatOptions`.
-=======
 	/// Reasoning content chunk.
 	ReasoningChunk(StreamChunk),
 
@@ -95,7 +77,6 @@
 
 	/// End of stream.
 	/// May include captured usage and/or content when enabled via `ChatOptions`.
->>>>>>> cb24f4f3
 	End(StreamEnd),
 }
 
@@ -107,21 +88,6 @@
 	pub content: String,
 }
 
-<<<<<<< HEAD
-/// `StreamEnd` content, with the eventual `.captured_usage` and `.captured_content`.
-#[derive(Debug, Default, Serialize, Deserialize)]
-pub struct StreamEnd {
-	/// The eventual captured usage metadata.
-	/// Note: This requires the `ChatOptions` `capture_usage` flag to be set to true.
-	pub captured_usage: Option<Usage>,
-
-	/// The eventual captured full content.
-	/// Note: This requires the `ChatOptions` `capture_content` flag to be set to true.
-	pub captured_content: Option<MessageContent>,
-
-	/// The eventual captured
-	/// Note: This requires the `ChatOptions` `capture_reasoning` flag to be set to true.
-=======
 /// Content of `ChatStreamEvent::ToolCallChunk`.
 #[derive(Debug, Serialize, Deserialize)]
 pub struct ToolChunk {
@@ -142,18 +108,11 @@
 	pub captured_content: Option<MessageContent>,
 
 	/// Captured reasoning content if `ChatOptions.capture_reasoning` is enabled.
->>>>>>> cb24f4f3
 	pub captured_reasoning_content: Option<String>,
 }
 
 impl From<InterStreamEnd> for StreamEnd {
 	fn from(inter_end: InterStreamEnd) -> Self {
-<<<<<<< HEAD
-		Self {
-			captured_usage: inter_end.usage,
-			captured_content: inter_end.content.map(MessageContent::from),
-			captured_reasoning_content: inter_end.reasoning_content,
-=======
 		let captured_text_content = inter_end.captured_text_content;
 		let captured_tool_calls = inter_end.captured_tool_calls;
 
@@ -177,7 +136,6 @@
 			captured_usage: inter_end.captured_usage,
 			captured_content,
 			captured_reasoning_content: inter_end.captured_reasoning_content,
->>>>>>> cb24f4f3
 		}
 	}
 }
