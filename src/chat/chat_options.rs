--- conflicted
+++ resolved
@@ -1,12 +1,6 @@
-<<<<<<< HEAD
-//! `ChatOptions` allows customization of a chat request.
-//! - It can be provided at the `client::exec_chat(..)` level as an argument,
-//! - or set in the client config `client_config.with_chat_options(..)` to be used as the default for all requests
-=======
 //! ChatOptions configures a chat request.
 //! - It can be passed to `client::exec_chat(...)`, or
 //! - set as a default on the client via `client_config.with_chat_options(...)`.
->>>>>>> cb24f4f3
 //!
 //! Note 1: Additional client-level defaults may be added over time.
 //! Note 2: Kept separate from `ChatRequest` for easier reuse and composition.
@@ -15,6 +9,568 @@
 use crate::chat::chat_req_response_format::ChatResponseFormat;
 use crate::{Error, Result};
 use serde::{Deserialize, Serialize};
+use std::ops::Deref;
+
+/// Options considered by all `Client::exec_*` chat calls.
+///
+/// A default can be set on the `Client` during builder configuration.
+/// Per-call options take precedence over client defaults.
+#[derive(Debug, Clone, Default, Serialize, Deserialize)]
+pub struct ChatOptions {
+	/// Sampling temperature (if supported by the provider).
+	pub temperature: Option<f64>,
+
+	/// Maximum tokens to generate (if supported).
+	pub max_tokens: Option<u32>,
+
+	/// Nucleus sampling (top-p), if supported.
+	pub top_p: Option<f64>,
+
+	/// Sequences that halt generation when encountered.
+	pub stop_sequences: Vec<String>,
+
+	// -- Stream Options
+	/// (streaming) Capture usage metadata; available in `StreamEnd.captured_usage`.
+	pub capture_usage: Option<bool>,
+
+	/// (streaming) Concatenate content chunks; available in `StreamEnd.captured_content`.
+	pub capture_content: Option<bool>,
+
+	/// (streaming) Concatenate reasoning chunks; available in `StreamEnd.captured_reasoning_content`.
+	pub capture_reasoning_content: Option<bool>,
+
+	/// (streaming) Collect tool calls; available in `StreamEnd.captured_tool_calls`.
+	pub capture_tool_calls: Option<bool>,
+
+	/// Capture the raw HTTP body (primarily for debugging/inspection).
+	pub capture_raw_body: Option<bool>,
+
+	/// Desired response format (e.g., `ChatResponseFormat::JsonMode` for OpenAI-style JSON mode).
+	///
+	/// Note: Additional formats may be added in the future.
+	pub response_format: Option<ChatResponseFormat>,
+
+	// -- Reasoning options
+	/// Extract -style reasoning blocks into `ChatResponse.reasoning_content` when present.
+	pub normalize_reasoning_content: Option<bool>,
+
+	/// Preferred reasoning effort, when supported by the provider.
+	pub reasoning_effort: Option<ReasoningEffort>,
+
+	/// Verbosity (for OpenAI gpt-5),
+	pub verbosity: Option<Verbosity>,
+
+	/// Seed for repeatability, if supported.
+	pub seed: Option<u64>,
+
+	/// Service tier preference (OpenAI-specific, for flex processing).
+	pub service_tier: Option<ServiceTier>,
+
+	/// Additional HTTP headers to include with the request.
+	pub extra_headers: Option<Headers>,
+
+	// -- Gemini Specific Options
+	/// Corresponds to `topK` in Gemini.
+	pub top_k: Option<i32>,
+
+	/// Corresponds to `presencePenalty` in Gemini.
+	pub presence_penalty: Option<f32>,
+
+	/// Corresponds to `frequencyPenalty` in Gemini.
+	pub frequency_penalty: Option<f32>,
+
+	/// Corresponds to `candidateCount` in Gemini.
+	pub candidate_count: Option<i32>,
+
+	/// Corresponds to `cachedContent` in Gemini (expects the cached content ID string).
+	pub cached_content_id: Option<String>,
+
+	/// Corresponds to `toolConfig.functionCallingConfig.mode` in Gemini (e.g., "AUTO", "ANY", "NONE").
+	pub function_calling_mode: Option<String>,
+
+	/// Corresponds to `toolConfig.functionCallingConfig.allowedFunctionNames` in Gemini.
+	pub allowed_function_names: Option<Vec<String>>,
+
+	/// Corresponds to `generationConfig.responseModalities` in Gemini.
+	/// E.g., `vec!["TEXT".to_string(), "IMAGE".to_string()]`
+	pub response_modalities: Option<Vec<String>>,
+
+	/// Corresponds to `safetySettings` in Gemini.
+	/// Configures safety filtering for harmful content.
+	pub safety_settings: Option<Vec<SafetySetting>>,
+
+	/// (Gemini specific) If true, will include the thoughts in the response.
+	pub include_thoughts: Option<bool>,
+}
+
+/// Chainable Setters
+impl ChatOptions {
+	/// Sets the sampling temperature.
+	pub fn with_temperature(mut self, value: f64) -> Self {
+		self.temperature = Some(value);
+		self
+	}
+
+	/// Sets the maximum number of output tokens.
+	pub fn with_max_tokens(mut self, value: u32) -> Self {
+		self.max_tokens = Some(value);
+		self
+	}
+
+	/// Sets nucleus sampling (top-p).
+	pub fn with_top_p(mut self, value: f64) -> Self {
+		self.top_p = Some(value);
+		self
+	}
+
+	/// Enables or disables capturing usage in streaming mode.
+	pub fn with_capture_usage(mut self, value: bool) -> Self {
+		self.capture_usage = Some(value);
+		self
+	}
+
+	/// Enables or disables capturing concatenated content in streaming mode.
+	pub fn with_capture_content(mut self, value: bool) -> Self {
+		self.capture_content = Some(value);
+		self
+	}
+
+	/// Enables or disables capturing concatenated reasoning content in streaming mode.
+	pub fn with_capture_reasoning_content(mut self, value: bool) -> Self {
+		self.capture_reasoning_content = Some(value);
+		self
+	}
+
+	/// Enables or disables capturing tool calls in streaming mode.
+	pub fn with_capture_tool_calls(mut self, value: bool) -> Self {
+		self.capture_tool_calls = Some(value);
+		self
+	}
+
+	/// Enables or disables capturing the raw HTTP body.
+	pub fn with_capture_raw_body(mut self, value: bool) -> Self {
+		self.capture_raw_body = Some(value);
+		self
+	}
+
+	/// Sets the stop sequences.
+	pub fn with_stop_sequences(mut self, values: Vec<String>) -> Self {
+		self.stop_sequences = values;
+		self
+	}
+
+	/// Enables or disables normalization of reasoning content (e.g., `<think>...</think>`).
+	pub fn with_normalize_reasoning_content(mut self, value: bool) -> Self {
+		self.normalize_reasoning_content = Some(value);
+		self
+	}
+
+	/// Sets the response format.
+	pub fn with_response_format(mut self, res_format: impl Into<ChatResponseFormat>) -> Self {
+		self.response_format = Some(res_format.into());
+		self
+	}
+
+	/// Sets the reasoning effort hint.
+	pub fn with_reasoning_effort(mut self, value: ReasoningEffort) -> Self {
+		self.reasoning_effort = Some(value);
+		self
+	}
+
+	/// Sets the verbosity hint.
+	pub fn with_verbosity(mut self, value: Verbosity) -> Self {
+		self.verbosity = Some(value);
+		self
+	}
+
+	/// Sets the deterministic seed.
+	pub fn with_seed(mut self, value: u64) -> Self {
+		self.seed = Some(value);
+		self
+	}
+
+	/// Sets the service tier preference (OpenAI-specific).
+	pub fn with_service_tier(mut self, value: ServiceTier) -> Self {
+		self.service_tier = Some(value);
+		self
+	}
+
+	/// Adds extra HTTP headers.
+	pub fn with_extra_headers(mut self, headers: impl Into<Headers>) -> Self {
+		self.extra_headers = Some(headers.into());
+		self
+	}
+
+	// -- Deprecated
+
+	/// Deprecated: use `with_response_format(ChatResponseFormat::JsonMode)`.
+	///
+	/// When using JSON mode, you should still instruct the model to produce JSON in your prompt
+	/// for broad provider compatibility (e.g., mention "json" in system/user messages).
+	#[deprecated(note = "Use with_response_format(ChatResponseFormat::JsonMode)")]
+	pub fn with_json_mode(mut self, value: bool) -> Self {
+		if value {
+			self.response_format = Some(ChatResponseFormat::JsonMode);
+		}
+		self
+	}
+}
+
+// region:    --- ReasoningEffort
+
+/// Provider-specific hint for reasoning intensity/budget.
+#[derive(Debug, Clone, Serialize, Deserialize)]
+pub enum ReasoningEffort {
+	Minimal,
+	Low,
+	Medium,
+	High,
+	Budget(u32),
+}
+
+impl ReasoningEffort {
+	/// Returns the lowercase variant name.
+	pub fn variant_name(&self) -> &'static str {
+		match self {
+			ReasoningEffort::Minimal => "minimal",
+			ReasoningEffort::Low => "low",
+			ReasoningEffort::Medium => "medium",
+			ReasoningEffort::High => "high",
+			ReasoningEffort::Budget(_) => "budget",
+		}
+	}
+
+	/// Returns a keyword for non-`Budget` variants; `None` for `Budget(_)`.
+	pub fn as_keyword(&self) -> Option<&'static str> {
+		match self {
+			ReasoningEffort::Minimal => Some("minimal"),
+			ReasoningEffort::Low => Some("low"),
+			ReasoningEffort::Medium => Some("medium"),
+			ReasoningEffort::High => Some("high"),
+			ReasoningEffort::Budget(_) => None,
+		}
+	}
+
+	/// Parses a verbosity keyword.
+	pub fn from_keyword(name: &str) -> Option<Self> {
+		match name {
+			"minimal" => Some(ReasoningEffort::Minimal),
+			"low" => Some(ReasoningEffort::Low),
+			"medium" => Some(ReasoningEffort::Medium),
+			"high" => Some(ReasoningEffort::High),
+			_ => None,
+		}
+	}
+
+	/// If `model_name` ends with `-<verbosity>`, returns the parsed verbosity and the trimmed name.
+	///
+	/// Returns `(verbosity, trimmed_model_name)`.
+	pub fn from_model_name(model_name: &str) -> (Option<Self>, &str) {
+		if let Some((prefix, last)) = model_name.rsplit_once('-')
+			&& let Some(effort) = ReasoningEffort::from_keyword(last)
+		{
+			return (Some(effort), prefix);
+		}
+		(None, model_name)
+	}
+}
+
+impl std::fmt::Display for ReasoningEffort {
+	fn fmt(&self, f: &mut std::fmt::Formatter<'_>) -> std::fmt::Result {
+		match self {
+			ReasoningEffort::Minimal => write!(f, "minimal"),
+			ReasoningEffort::Low => write!(f, "low"),
+			ReasoningEffort::Medium => write!(f, "medium"),
+			ReasoningEffort::High => write!(f, "high"),
+			ReasoningEffort::Budget(n) => write!(f, "{n}"),
+		}
+	}
+}
+
+impl std::str::FromStr for ReasoningEffort {
+	type Err = Error;
+
+	/// Parses a verbosity keyword.
+	fn from_str(s: &str) -> Result<Self> {
+		Self::from_keyword(s)
+			.or_else(|| s.parse::<u32>().ok().map(Self::Budget))
+			.ok_or(Error::ReasoningParsingError { actual: s.to_string() })
+	}
+}
+
+// endregion: --- ReasoningEffort
+
+// region:    --- Verbosity
+
+/// Provider-specific hint for verbosity intensity/budget.
+#[derive(Debug, Clone, Serialize, Deserialize)]
+pub enum Verbosity {
+	Low,
+	Medium,
+	High,
+}
+
+impl Verbosity {
+	/// Returns the lowercase variant name; `Budget(_)` returns `"budget"`.
+	pub fn variant_name(&self) -> &'static str {
+		match self {
+			Verbosity::Low => "low",
+			Verbosity::Medium => "medium",
+			Verbosity::High => "high",
+		}
+	}
+
+	/// Returns the verbosity keyword.
+	pub fn as_keyword(&self) -> Option<&'static str> {
+		match self {
+			Verbosity::Low => Some("low"),
+			Verbosity::Medium => Some("medium"),
+			Verbosity::High => Some("high"),
+		}
+	}
+
+	/// Parses a keyword into a non-`Budget` variant.
+	pub fn from_keyword(name: &str) -> Option<Self> {
+		match name {
+			"low" => Some(Verbosity::Low),
+			"medium" => Some(Verbosity::Medium),
+			"high" => Some(Verbosity::High),
+			_ => None,
+		}
+	}
+
+	/// If `model_name` ends with `-<effort>`, returns the parsed effort and the trimmed name.
+	///
+	/// Only keyword variants are produced; `Budget` is never created here.
+	/// Returns `(effort, trimmed_model_name)`.
+	pub fn from_model_name(model_name: &str) -> (Option<Self>, &str) {
+		if let Some((prefix, last)) = model_name.rsplit_once('-')
+			&& let Some(effort) = Verbosity::from_keyword(last)
+		{
+			return (Some(effort), prefix);
+		}
+		(None, model_name)
+	}
+}
+
+impl std::fmt::Display for Verbosity {
+	fn fmt(&self, f: &mut std::fmt::Formatter<'_>) -> std::fmt::Result {
+		match self {
+			Verbosity::Low => write!(f, "low"),
+			Verbosity::Medium => write!(f, "medium"),
+			Verbosity::High => write!(f, "high"),
+		}
+	}
+}
+
+impl std::str::FromStr for Verbosity {
+	type Err = Error;
+
+	/// Parses a keyword effort or a numeric budget.
+	fn from_str(s: &str) -> Result<Self> {
+		Self::from_keyword(s).ok_or(Error::VerbosityParsing { actual: s.to_string() })
+	}
+}
+
+// endregion: --- Verbosity
+
+// region:    --- ServiceTier
+
+/// OpenAI service tier preference for flex processing.
+#[derive(Debug, Clone, Serialize, Deserialize)]
+pub enum ServiceTier {
+	/// Flex processing - lower costs, slower response times
+	Flex,
+	/// Auto - standard processing (default)
+	Auto,
+	/// Default - standard processing
+	Default,
+}
+
+impl ServiceTier {
+	/// Returns the lowercase variant name.
+	pub fn variant_name(&self) -> &'static str {
+		match self {
+			ServiceTier::Flex => "flex",
+			ServiceTier::Auto => "auto",
+			ServiceTier::Default => "default",
+		}
+	}
+
+	/// Returns the keyword for API usage.
+	pub fn as_keyword(&self) -> Option<&'static str> {
+		match self {
+			ServiceTier::Flex => Some("flex"),
+			ServiceTier::Auto => Some("auto"),
+			ServiceTier::Default => Some("default"),
+		}
+	}
+
+	/// Parses a service tier keyword.
+	pub fn from_keyword(name: &str) -> Option<Self> {
+		match name {
+			"flex" => Some(ServiceTier::Flex),
+			"auto" => Some(ServiceTier::Auto),
+			"default" => Some(ServiceTier::Default),
+			_ => None,
+		}
+	}
+}
+
+impl std::fmt::Display for ServiceTier {
+	fn fmt(&self, f: &mut std::fmt::Formatter<'_>) -> std::fmt::Result {
+		match self {
+			ServiceTier::Flex => write!(f, "flex"),
+			ServiceTier::Auto => write!(f, "auto"),
+			ServiceTier::Default => write!(f, "default"),
+		}
+	}
+}
+
+impl std::str::FromStr for ServiceTier {
+	type Err = Error;
+
+	/// Parses a service tier keyword.
+	fn from_str(s: &str) -> Result<Self> {
+		Self::from_keyword(s).ok_or(Error::ServiceTierParsing { actual: s.to_string() })
+	}
+}
+
+// endregion: --- ServiceTier
+
+// region:    --- ChatOptionsSet
+
+/// This is an internal crate struct to resolve the ChatOptions value in a cascading manner.
+/// First, it attempts to get the value at the chat level (ChatOptions from the exec_chat...(...) argument).
+/// If a value for the property is not found, it looks at the client default one.
+#[derive(Default, Clone)]
+pub(crate) struct ChatOptionsSet<'a, 'b> {
+	client: Option<&'a ChatOptions>,
+	chat: Option<&'b ChatOptions>,
+}
+
+impl<'a, 'b> ChatOptionsSet<'a, 'b> {
+	pub fn with_client_options(mut self, options: Option<&'a ChatOptions>) -> Self {
+		self.client = options;
+		self
+	}
+	pub fn with_chat_options(mut self, options: Option<&'b ChatOptions>) -> Self {
+		self.chat = options;
+		self
+	}
+}
+
+impl ChatOptionsSet<'_, '_> {
+	pub fn temperature(&self) -> Option<f64> {
+		self.chat
+			.and_then(|chat| chat.temperature)
+			.or_else(|| self.client.and_then(|client| client.temperature))
+	}
+
+	pub fn max_tokens(&self) -> Option<u32> {
+		self.chat
+			.and_then(|chat| chat.max_tokens)
+			.or_else(|| self.client.and_then(|client| client.max_tokens))
+	}
+
+	pub fn top_p(&self) -> Option<f64> {
+		self.chat
+			.and_then(|chat| chat.top_p)
+			.or_else(|| self.client.and_then(|client| client.top_p))
+	}
+
+	pub fn stop_sequences(&self) -> &[String] {
+		self.chat
+			.map(|chat| chat.stop_sequences.deref())
+			.or_else(|| self.client.map(|client| client.stop_sequences.deref()))
+			.unwrap_or(&[])
+	}
+
+	pub fn capture_usage(&self) -> Option<bool> {
+		self.chat
+			.and_then(|chat| chat.capture_usage)
+			.or_else(|| self.client.and_then(|client| client.capture_usage))
+	}
+
+	pub fn capture_content(&self) -> Option<bool> {
+		self.chat
+			.and_then(|chat| chat.capture_content)
+			.or_else(|| self.client.and_then(|client| client.capture_content))
+	}
+
+	pub fn capture_reasoning_content(&self) -> Option<bool> {
+		self.chat
+			.and_then(|chat| chat.capture_reasoning_content)
+			.or_else(|| self.client.and_then(|client| client.capture_reasoning_content))
+	}
+
+	pub fn capture_tool_calls(&self) -> Option<bool> {
+		self.chat
+			.and_then(|chat| chat.capture_tool_calls)
+			.or_else(|| self.client.and_then(|client| client.capture_tool_calls))
+	}
+
+	pub fn capture_raw_body(&self) -> Option<bool> {
+		self.chat
+			.and_then(|chat| chat.capture_raw_body)
+			.or_else(|| self.client.and_then(|client| client.capture_raw_body))
+	}
+
+	pub fn response_format(&self) -> Option<&ChatResponseFormat> {
+		self.chat
+			.and_then(|chat| chat.response_format.as_ref())
+			.or_else(|| self.client.and_then(|client| client.response_format.as_ref()))
+	}
+
+	pub fn normalize_reasoning_content(&self) -> Option<bool> {
+		self.chat
+			.and_then(|chat| chat.normalize_reasoning_content)
+			.or_else(|| self.client.and_then(|client| client.normalize_reasoning_content))
+	}
+
+	pub fn reasoning_effort(&self) -> Option<&ReasoningEffort> {
+		self.chat
+			.and_then(|chat| chat.reasoning_effort.as_ref())
+			.or_else(|| self.client.and_then(|client| client.reasoning_effort.as_ref()))
+	}
+
+	pub fn verbosity(&self) -> Option<&Verbosity> {
+		self.chat
+			.and_then(|chat| chat.verbosity.as_ref())
+			.or_else(|| self.client.and_then(|client| client.verbosity.as_ref()))
+	}
+
+	pub fn seed(&self) -> Option<u64> {
+		self.chat
+			.and_then(|chat| chat.seed)
+			.or_else(|| self.client.and_then(|client| client.seed))
+	}
+
+	pub fn service_tier(&self) -> Option<&ServiceTier> {
+		self.chat
+			.and_then(|chat| chat.service_tier.as_ref())
+			.or_else(|| self.client.and_then(|client| client.service_tier.as_ref()))
+	}
+
+	pub fn extra_headers(&self) -> Option<&Headers> {
+		self.chat
+			.and_then(|chat| chat.extra_headers.as_ref())
+			.or_else(|| self.client.and_then(|client| client.extra_headers.as_ref()))
+	}
+
+	/// Returns true only if there is a ChatResponseFormat::JsonMode
+	#[deprecated(note = "Use .response_format()")]
+	#[allow(unused)]
+	pub fn json_mode(&self) -> Option<bool> {
+		match self.response_format() {
+			Some(ChatResponseFormat::JsonMode) => Some(true),
+			None => None,
+			_ => Some(false),
+		}
+	}
+}
+
+// endregion: --- ChatOptionsSet
 
 // region:    --- Safety Settings
 
@@ -61,857 +617,4 @@
 	}
 }
 
-// endregion: --- Safety Settings
-
-/// Options considered by all `Client::exec_*` chat calls.
-///
-<<<<<<< HEAD
-/// A fallback `ChatOptions` can also be set at the `Client` during the client builder phase.
-///
-=======
-/// A default can be set on the `Client` during builder configuration.
-/// Per-call options take precedence over client defaults.
->>>>>>> cb24f4f3
-#[derive(Debug, Clone, Default, Serialize, Deserialize)]
-pub struct ChatOptions {
-	/// Sampling temperature (if supported by the provider).
-	pub temperature: Option<f64>,
-
-	/// Maximum tokens to generate (if supported).
-	pub max_tokens: Option<u32>,
-
-	/// Nucleus sampling (top-p), if supported.
-	pub top_p: Option<f64>,
-
-	/// Sequences that halt generation when encountered.
-	pub stop_sequences: Vec<String>,
-
-	// -- Stream Options
-	/// (streaming) Capture usage metadata; available in `StreamEnd.captured_usage`.
-	pub capture_usage: Option<bool>,
-
-	/// (streaming) Concatenate content chunks; available in `StreamEnd.captured_content`.
-	pub capture_content: Option<bool>,
-
-	/// (streaming) Concatenate reasoning chunks; available in `StreamEnd.captured_reasoning_content`.
-	pub capture_reasoning_content: Option<bool>,
-
-	/// (streaming) Collect tool calls; available in `StreamEnd.captured_tool_calls`.
-	pub capture_tool_calls: Option<bool>,
-
-	/// Capture the raw HTTP body (primarily for debugging/inspection).
-	pub capture_raw_body: Option<bool>,
-
-	/// Desired response format (e.g., `ChatResponseFormat::JsonMode` for OpenAI-style JSON mode).
-	///
-	/// Note: Additional formats may be added in the future.
-	pub response_format: Option<ChatResponseFormat>,
-
-	// -- Reasoning options
-	/// Extract -style reasoning blocks into `ChatResponse.reasoning_content` when present.
-	pub normalize_reasoning_content: Option<bool>,
-
-	/// Preferred reasoning effort, when supported by the provider.
-	pub reasoning_effort: Option<ReasoningEffort>,
-
-<<<<<<< HEAD
-	// -- Gemini Specific Options (or other future provider specific advanced options)
-	/// Corresponds to `topK` in Gemini.
-	pub top_k: Option<i32>,
-	/// Corresponds to `seed` in Gemini.
-	pub seed: Option<i32>,
-	/// Corresponds to `presencePenalty` in Gemini.
-	pub presence_penalty: Option<f32>,
-	/// Corresponds to `frequencyPenalty` in Gemini.
-	pub frequency_penalty: Option<f32>,
-	/// Corresponds to `candidateCount` in Gemini.
-	pub candidate_count: Option<i32>,
-	/// Corresponds to `cachedContent` in Gemini (expects the cached content ID string).
-	pub cached_content_id: Option<String>,
-	/// Corresponds to `toolConfig.functionCallingConfig.mode` in Gemini (e.g., "AUTO", "ANY", "NONE").
-	pub function_calling_mode: Option<String>,
-	/// Corresponds to `toolConfig.functionCallingConfig.allowedFunctionNames` in Gemini.
-	pub allowed_function_names: Option<Vec<String>>,
-
-	/// Corresponds to `generationConfig.responseModalities` in Gemini.
-	/// E.g., `vec!["TEXT".to_string(), "IMAGE".to_string()]`
-	pub response_modalities: Option<Vec<String>>,
-
-	/// Corresponds to `safetySettings` in Gemini.
-	/// Configures safety filtering for harmful content.
-	pub safety_settings: Option<Vec<SafetySetting>>,
-
-	// -- Gemini Specific --
-	/// (Gemini specific) If true, will include the thoughts in the response.
-	pub include_thoughts: Option<bool>,
-=======
-	/// Verbosity (for OpenAI gpt-5),
-	pub verbosity: Option<Verbosity>,
-
-	/// Seed for repeatability, if supported.
-	pub seed: Option<u64>,
-
-	/// Service tier preference (OpenAI-specific, for flex processing).
-	pub service_tier: Option<ServiceTier>,
-
-	/// Additional HTTP headers to include with the request.
-	pub extra_headers: Option<Headers>,
->>>>>>> cb24f4f3
-}
-
-/// Chainable Setters
-impl ChatOptions {
-<<<<<<< HEAD
-	/// Set the `temperature` for this request.
-	#[must_use]
-	pub const fn with_temperature(mut self, value: f64) -> Self {
-=======
-	/// Sets the sampling temperature.
-	pub fn with_temperature(mut self, value: f64) -> Self {
->>>>>>> cb24f4f3
-		self.temperature = Some(value);
-		self
-	}
-
-<<<<<<< HEAD
-	/// Set the `max_tokens` for this request.
-	#[must_use]
-	pub const fn with_max_tokens(mut self, value: u32) -> Self {
-=======
-	/// Sets the maximum number of output tokens.
-	pub fn with_max_tokens(mut self, value: u32) -> Self {
->>>>>>> cb24f4f3
-		self.max_tokens = Some(value);
-		self
-	}
-
-<<<<<<< HEAD
-	/// Set the `top_p` for this request.
-	#[must_use]
-	pub const fn with_top_p(mut self, value: f64) -> Self {
-=======
-	/// Sets nucleus sampling (top-p).
-	pub fn with_top_p(mut self, value: f64) -> Self {
->>>>>>> cb24f4f3
-		self.top_p = Some(value);
-		self
-	}
-
-<<<<<<< HEAD
-	/// Set the `capture_usage` for this request.
-	#[must_use]
-	pub const fn with_capture_usage(mut self, value: bool) -> Self {
-=======
-	/// Enables or disables capturing usage in streaming mode.
-	pub fn with_capture_usage(mut self, value: bool) -> Self {
->>>>>>> cb24f4f3
-		self.capture_usage = Some(value);
-		self
-	}
-
-<<<<<<< HEAD
-	/// Set the `capture_content` for this request.
-	#[must_use]
-	pub const fn with_capture_content(mut self, value: bool) -> Self {
-=======
-	/// Enables or disables capturing concatenated content in streaming mode.
-	pub fn with_capture_content(mut self, value: bool) -> Self {
->>>>>>> cb24f4f3
-		self.capture_content = Some(value);
-		self
-	}
-
-<<<<<<< HEAD
-	/// Set the `capture_reasoning_content` for this request.
-	#[must_use]
-	pub const fn with_capture_reasoning_content(mut self, value: bool) -> Self {
-=======
-	/// Enables or disables capturing concatenated reasoning content in streaming mode.
-	pub fn with_capture_reasoning_content(mut self, value: bool) -> Self {
->>>>>>> cb24f4f3
-		self.capture_reasoning_content = Some(value);
-		self
-	}
-
-<<<<<<< HEAD
-	#[must_use]
-=======
-	/// Enables or disables capturing tool calls in streaming mode.
-	pub fn with_capture_tool_calls(mut self, value: bool) -> Self {
-		self.capture_tool_calls = Some(value);
-		self
-	}
-
-	/// Enables or disables capturing the raw HTTP body.
-	pub fn with_capture_raw_body(mut self, value: bool) -> Self {
-		self.capture_raw_body = Some(value);
-		self
-	}
-
-	/// Sets the stop sequences.
->>>>>>> cb24f4f3
-	pub fn with_stop_sequences(mut self, values: Vec<String>) -> Self {
-		self.stop_sequences = values;
-		self
-	}
-
-<<<<<<< HEAD
-	#[must_use]
-	pub const fn with_normalize_reasoning_content(mut self, value: bool) -> Self {
-=======
-	/// Enables or disables normalization of reasoning content (e.g., `<think>...</think>`).
-	pub fn with_normalize_reasoning_content(mut self, value: bool) -> Self {
->>>>>>> cb24f4f3
-		self.normalize_reasoning_content = Some(value);
-		self
-	}
-
-<<<<<<< HEAD
-	/// Set the `response_format` for this request.
-	#[must_use]
-=======
-	/// Sets the response format.
->>>>>>> cb24f4f3
-	pub fn with_response_format(mut self, res_format: impl Into<ChatResponseFormat>) -> Self {
-		self.response_format = Some(res_format.into());
-		self
-	}
-
-<<<<<<< HEAD
-	#[must_use]
-	pub const fn with_reasoning_effort(mut self, value: ReasoningEffort) -> Self {
-=======
-	/// Sets the reasoning effort hint.
-	pub fn with_reasoning_effort(mut self, value: ReasoningEffort) -> Self {
->>>>>>> cb24f4f3
-		self.reasoning_effort = Some(value);
-		self
-	}
-
-<<<<<<< HEAD
-	// -- Gemini Specific Option Setters (or other future provider specific advanced options)
-	#[must_use]
-	pub const fn with_top_k(mut self, value: i32) -> Self {
-		self.top_k = Some(value);
-		self
-	}
-
-	#[must_use]
-	pub const fn with_seed(mut self, value: i32) -> Self {
-=======
-	/// Sets the verbosity hint.
-	pub fn with_verbosity(mut self, value: Verbosity) -> Self {
-		self.verbosity = Some(value);
-		self
-	}
-
-	/// Sets the deterministic seed.
-	pub fn with_seed(mut self, value: u64) -> Self {
->>>>>>> cb24f4f3
-		self.seed = Some(value);
-		self
-	}
-
-<<<<<<< HEAD
-	#[must_use]
-	pub const fn with_presence_penalty(mut self, value: f32) -> Self {
-		self.presence_penalty = Some(value);
-		self
-	}
-
-	#[must_use]
-	pub const fn with_frequency_penalty(mut self, value: f32) -> Self {
-		self.frequency_penalty = Some(value);
-		self
-	}
-
-	#[must_use]
-	pub const fn with_candidate_count(mut self, value: i32) -> Self {
-		self.candidate_count = Some(value);
-		self
-	}
-
-	#[must_use]
-	pub fn with_cached_content_id(mut self, value: String) -> Self {
-		self.cached_content_id = Some(value);
-		self
-	}
-
-	#[must_use]
-	pub fn with_function_calling_mode(mut self, value: String) -> Self {
-		self.function_calling_mode = Some(value);
-		self
-	}
-
-	#[must_use]
-	pub fn with_allowed_function_names(mut self, values: Vec<String>) -> Self {
-		self.allowed_function_names = Some(values);
-		self
-	}
-
-	#[must_use]
-	pub fn with_response_modalities(mut self, values: Vec<String>) -> Self {
-		self.response_modalities = Some(values);
-		self
-	}
-
-	#[must_use]
-	pub fn with_safety_settings(mut self, settings: Vec<SafetySetting>) -> Self {
-		self.safety_settings = Some(settings);
-		self
-	}
-
-	#[must_use]
-	pub const fn with_include_thoughts(mut self, value: bool) -> Self {
-		self.include_thoughts = Some(value);
-=======
-	/// Sets the service tier preference (OpenAI-specific).
-	pub fn with_service_tier(mut self, value: ServiceTier) -> Self {
-		self.service_tier = Some(value);
-		self
-	}
-
-	/// Adds extra HTTP headers.
-	pub fn with_extra_headers(mut self, headers: impl Into<Headers>) -> Self {
-		self.extra_headers = Some(headers.into());
->>>>>>> cb24f4f3
-		self
-	}
-
-	// -- Deprecated
-
-	/// Deprecated: use `with_response_format(ChatResponseFormat::JsonMode)`.
-	///
-<<<<<<< HEAD
-	/// IMPORTANT: This is deprecated now; use `with_response_format(ChatResponseFormat::JsonMode)`
-	///
-	/// IMPORTANT: When this is `JsonMode`, it's important to instruct the model to produce JSON yourself
-	///            for many models/providers to work correctly. This can be approximately done
-	///            by checking if any System and potentially User messages contain `"json"`
-	///            (make sure to check the `.system` property as well).
-=======
-	/// When using JSON mode, you should still instruct the model to produce JSON in your prompt
-	/// for broad provider compatibility (e.g., mention "json" in system/user messages).
->>>>>>> cb24f4f3
-	#[deprecated(note = "Use with_response_format(ChatResponseFormat::JsonMode)")]
-	#[must_use]
-	pub fn with_json_mode(mut self, value: bool) -> Self {
-		if value {
-			self.response_format = Some(ChatResponseFormat::JsonMode);
-		}
-		self
-	}
-}
-
-// region:    --- ReasoningEffort
-
-/// Provider-specific hint for reasoning intensity/budget.
-#[derive(Debug, Clone, Serialize, Deserialize)]
-pub enum ReasoningEffort {
-	Minimal,
-	Low,
-	Medium,
-	High,
-	Budget(u32),
-}
-
-impl ReasoningEffort {
-<<<<<<< HEAD
-	/// Returns the lowercase, static variant name.
-	/// Budget always returns "budget" regardless of the number.
-	#[must_use]
-	pub const fn variant_name(&self) -> &'static str {
-		match self {
-			Self::Low => "low",
-			Self::Medium => "medium",
-			Self::High => "high",
-			Self::Budget(_) => "budget",
-		}
-	}
-
-	/// Keywords are just the "high", "medium", "low",
-	/// Budget will be None
-	#[must_use]
-	pub const fn as_keyword(&self) -> Option<&'static str> {
-		match self {
-			Self::Low => Some("low"),
-			Self::Medium => Some("medium"),
-			Self::High => Some("high"),
-			Self::Budget(_) => None,
-		}
-	}
-
-	/// Keywords are just the "high", "medium", "low",
-	/// This function will not create budget variant (no)
-	#[must_use]
-	pub fn from_keyword(name: &str) -> Option<Self> {
-		match name {
-			"low" => Some(Self::Low),
-			"medium" => Some(Self::Medium),
-			"high" => Some(Self::High),
-=======
-	/// Returns the lowercase variant name.
-	pub fn variant_name(&self) -> &'static str {
-		match self {
-			ReasoningEffort::Minimal => "minimal",
-			ReasoningEffort::Low => "low",
-			ReasoningEffort::Medium => "medium",
-			ReasoningEffort::High => "high",
-			ReasoningEffort::Budget(_) => "budget",
-		}
-	}
-
-	/// Returns a keyword for non-`Budget` variants; `None` for `Budget(_)`.
-	pub fn as_keyword(&self) -> Option<&'static str> {
-		match self {
-			ReasoningEffort::Minimal => Some("minimal"),
-			ReasoningEffort::Low => Some("low"),
-			ReasoningEffort::Medium => Some("medium"),
-			ReasoningEffort::High => Some("high"),
-			ReasoningEffort::Budget(_) => None,
-		}
-	}
-
-	/// Parses a verbosity keyword.
-	pub fn from_keyword(name: &str) -> Option<Self> {
-		match name {
-			"minimal" => Some(ReasoningEffort::Minimal),
-			"low" => Some(ReasoningEffort::Low),
-			"medium" => Some(ReasoningEffort::Medium),
-			"high" => Some(ReasoningEffort::High),
->>>>>>> cb24f4f3
-			_ => None,
-		}
-	}
-
-<<<<<<< HEAD
-	/// If the `model_name` ends with the lowercase string of a `ReasoningEffort` variant,
-	/// return the `ReasoningEffort` and the trimmed `model_name`.
-	///
-	/// Otherwise, return the `model_name` as is.
-	///
-	/// This will not create budget variant, only the keyword one
-	/// Returns (`reasoning_effort`, `model_name`)
-	#[must_use]
-	pub fn from_model_name(model_name: &str) -> (Option<Self>, &str) {
-		if let Some((prefix, last)) = model_name.rsplit_once('-') {
-			if let Some(effort) = Self::from_keyword(last) {
-				return (Some(effort), prefix);
-			}
-=======
-	/// If `model_name` ends with `-<verbosity>`, returns the parsed verbosity and the trimmed name.
-	///
-	/// Returns `(verbosity, trimmed_model_name)`.
-	pub fn from_model_name(model_name: &str) -> (Option<Self>, &str) {
-		if let Some((prefix, last)) = model_name.rsplit_once('-')
-			&& let Some(effort) = ReasoningEffort::from_keyword(last)
-		{
-			return (Some(effort), prefix);
->>>>>>> cb24f4f3
-		}
-		(None, model_name)
-	}
-}
-
-impl std::fmt::Display for ReasoningEffort {
-	fn fmt(&self, f: &mut std::fmt::Formatter<'_>) -> std::fmt::Result {
-		match self {
-<<<<<<< HEAD
-			Self::Low => write!(f, "low"),
-			Self::Medium => write!(f, "medium"),
-			Self::High => write!(f, "high"),
-			Self::Budget(n) => write!(f, "{n}"),
-=======
-			ReasoningEffort::Minimal => write!(f, "minimal"),
-			ReasoningEffort::Low => write!(f, "low"),
-			ReasoningEffort::Medium => write!(f, "medium"),
-			ReasoningEffort::High => write!(f, "high"),
-			ReasoningEffort::Budget(n) => write!(f, "{n}"),
->>>>>>> cb24f4f3
-		}
-	}
-}
-
-impl std::str::FromStr for ReasoningEffort {
-	type Err = Error;
-
-	/// Parses a verbosity keyword.
-	fn from_str(s: &str) -> Result<Self> {
-		Self::from_keyword(s)
-			.or_else(|| s.parse::<u32>().ok().map(Self::Budget))
-			.ok_or(Error::ReasoningParsingError { actual: s.to_string() })
-	}
-}
-
-// endregion: --- ReasoningEffort
-
-// region:    --- Verbosity
-
-/// Provider-specific hint for verbosity intensity/budget.
-#[derive(Debug, Clone, Serialize, Deserialize)]
-pub enum Verbosity {
-	Low,
-	Medium,
-	High,
-}
-
-impl Verbosity {
-	/// Returns the lowercase variant name; `Budget(_)` returns `"budget"`.
-	pub fn variant_name(&self) -> &'static str {
-		match self {
-			Verbosity::Low => "low",
-			Verbosity::Medium => "medium",
-			Verbosity::High => "high",
-		}
-	}
-
-	/// Returns the verbosity keyword.
-	pub fn as_keyword(&self) -> Option<&'static str> {
-		match self {
-			Verbosity::Low => Some("low"),
-			Verbosity::Medium => Some("medium"),
-			Verbosity::High => Some("high"),
-		}
-	}
-
-	/// Parses a keyword into a non-`Budget` variant.
-	pub fn from_keyword(name: &str) -> Option<Self> {
-		match name {
-			"low" => Some(Verbosity::Low),
-			"medium" => Some(Verbosity::Medium),
-			"high" => Some(Verbosity::High),
-			_ => None,
-		}
-	}
-
-	/// If `model_name` ends with `-<effort>`, returns the parsed effort and the trimmed name.
-	///
-	/// Only keyword variants are produced; `Budget` is never created here.
-	/// Returns `(effort, trimmed_model_name)`.
-	pub fn from_model_name(model_name: &str) -> (Option<Self>, &str) {
-		if let Some((prefix, last)) = model_name.rsplit_once('-')
-			&& let Some(effort) = Verbosity::from_keyword(last)
-		{
-			return (Some(effort), prefix);
-		}
-		(None, model_name)
-	}
-}
-
-impl std::fmt::Display for Verbosity {
-	fn fmt(&self, f: &mut std::fmt::Formatter<'_>) -> std::fmt::Result {
-		match self {
-			Verbosity::Low => write!(f, "low"),
-			Verbosity::Medium => write!(f, "medium"),
-			Verbosity::High => write!(f, "high"),
-		}
-	}
-}
-
-impl std::str::FromStr for Verbosity {
-	type Err = Error;
-
-	/// Parses a keyword effort or a numeric budget.
-	fn from_str(s: &str) -> Result<Self> {
-		Self::from_keyword(s).ok_or(Error::VerbosityParsing { actual: s.to_string() })
-	}
-}
-
-// endregion: --- Verbosity
-
-// region:    --- ServiceTier
-
-/// OpenAI service tier preference for flex processing.
-#[derive(Debug, Clone, Serialize, Deserialize)]
-pub enum ServiceTier {
-	/// Flex processing - lower costs, slower response times
-	Flex,
-	/// Auto - standard processing (default)
-	Auto,
-	/// Default - standard processing
-	Default,
-}
-
-impl ServiceTier {
-	/// Returns the lowercase variant name.
-	pub fn variant_name(&self) -> &'static str {
-		match self {
-			ServiceTier::Flex => "flex",
-			ServiceTier::Auto => "auto",
-			ServiceTier::Default => "default",
-		}
-	}
-
-	/// Returns the keyword for API usage.
-	pub fn as_keyword(&self) -> Option<&'static str> {
-		match self {
-			ServiceTier::Flex => Some("flex"),
-			ServiceTier::Auto => Some("auto"),
-			ServiceTier::Default => Some("default"),
-		}
-	}
-
-	/// Parses a service tier keyword.
-	pub fn from_keyword(name: &str) -> Option<Self> {
-		match name {
-			"flex" => Some(ServiceTier::Flex),
-			"auto" => Some(ServiceTier::Auto),
-			"default" => Some(ServiceTier::Default),
-			_ => None,
-		}
-	}
-}
-
-impl std::fmt::Display for ServiceTier {
-	fn fmt(&self, f: &mut std::fmt::Formatter<'_>) -> std::fmt::Result {
-		match self {
-			ServiceTier::Flex => write!(f, "flex"),
-			ServiceTier::Auto => write!(f, "auto"),
-			ServiceTier::Default => write!(f, "default"),
-		}
-	}
-}
-
-impl std::str::FromStr for ServiceTier {
-	type Err = Error;
-
-	/// Parses a service tier keyword.
-	fn from_str(s: &str) -> Result<Self> {
-		Self::from_keyword(s).ok_or(Error::ServiceTierParsing { actual: s.to_string() })
-	}
-}
-
-// endregion: --- ServiceTier
-
-// region:    --- ChatOptionsSet
-
-/// This is an internal crate struct to resolve the `ChatOptions` value in a cascading manner.
-///
-/// First, it attempts to get the value at the chat level (`ChatOptions` from the `exec_chat`...(...) argument).
-/// If a value for the property is not found, it looks at the client default one.
-#[derive(Default, Clone, Debug)]
-pub struct ChatOptionsSet<'a, 'b> {
-	client: Option<&'a ChatOptions>,
-	chat: Option<&'b ChatOptions>,
-}
-
-impl<'a, 'b> ChatOptionsSet<'a, 'b> {
-	#[must_use]
-	pub const fn with_client_options(mut self, options: Option<&'a ChatOptions>) -> Self {
-		self.client = options;
-		self
-	}
-	#[must_use]
-	pub const fn with_chat_options(mut self, options: Option<&'b ChatOptions>) -> Self {
-		self.chat = options;
-		self
-	}
-}
-
-impl ChatOptionsSet<'_, '_> {
-	#[must_use]
-	pub fn temperature(&self) -> Option<f64> {
-		self.chat
-			.and_then(|chat| chat.temperature)
-			.or_else(|| self.client.and_then(|client| client.temperature))
-	}
-
-	#[must_use]
-	pub fn max_tokens(&self) -> Option<u32> {
-		self.chat
-			.and_then(|chat| chat.max_tokens)
-			.or_else(|| self.client.and_then(|client| client.max_tokens))
-	}
-
-	#[must_use]
-	pub fn top_p(&self) -> Option<f64> {
-		self.chat
-			.and_then(|chat| chat.top_p)
-			.or_else(|| self.client.and_then(|client| client.top_p))
-	}
-
-	#[must_use]
-	pub fn stop_sequences(&self) -> &[String] {
-		self.chat
-			.map(|chat| &*chat.stop_sequences)
-			.or_else(|| self.client.map(|client| &*client.stop_sequences))
-			.unwrap_or(&[])
-	}
-
-	#[must_use]
-	pub fn capture_usage(&self) -> Option<bool> {
-		self.chat
-			.and_then(|chat| chat.capture_usage)
-			.or_else(|| self.client.and_then(|client| client.capture_usage))
-	}
-
-	#[must_use]
-	pub fn capture_content(&self) -> Option<bool> {
-		self.chat
-			.and_then(|chat| chat.capture_content)
-			.or_else(|| self.client.and_then(|client| client.capture_content))
-	}
-
-	#[must_use]
-	pub fn capture_reasoning_content(&self) -> Option<bool> {
-		self.chat
-			.and_then(|chat| chat.capture_reasoning_content)
-			.or_else(|| self.client.and_then(|client| client.capture_reasoning_content))
-	}
-
-<<<<<<< HEAD
-	#[must_use]
-=======
-	pub fn capture_tool_calls(&self) -> Option<bool> {
-		self.chat
-			.and_then(|chat| chat.capture_tool_calls)
-			.or_else(|| self.client.and_then(|client| client.capture_tool_calls))
-	}
-
-	pub fn capture_raw_body(&self) -> Option<bool> {
-		self.chat
-			.and_then(|chat| chat.capture_raw_body)
-			.or_else(|| self.client.and_then(|client| client.capture_raw_body))
-	}
-
->>>>>>> cb24f4f3
-	pub fn response_format(&self) -> Option<&ChatResponseFormat> {
-		self.chat
-			.and_then(|chat| chat.response_format.as_ref())
-			.or_else(|| self.client.and_then(|client| client.response_format.as_ref()))
-	}
-
-	#[must_use]
-	pub fn normalize_reasoning_content(&self) -> Option<bool> {
-		self.chat
-			.and_then(|chat| chat.normalize_reasoning_content)
-			.or_else(|| self.client.and_then(|client| client.normalize_reasoning_content))
-	}
-
-	#[must_use]
-	pub fn reasoning_effort(&self) -> Option<&ReasoningEffort> {
-		self.chat
-			.and_then(|chat| chat.reasoning_effort.as_ref())
-			.or_else(|| self.client.and_then(|client| client.reasoning_effort.as_ref()))
-	}
-
-<<<<<<< HEAD
-	/// Returns true only if there is a `ChatResponseFormat::JsonMode`
-=======
-	pub fn verbosity(&self) -> Option<&Verbosity> {
-		self.chat
-			.and_then(|chat| chat.verbosity.as_ref())
-			.or_else(|| self.client.and_then(|client| client.verbosity.as_ref()))
-	}
-
-	pub fn seed(&self) -> Option<u64> {
-		self.chat
-			.and_then(|chat| chat.seed)
-			.or_else(|| self.client.and_then(|client| client.seed))
-	}
-
-	pub fn service_tier(&self) -> Option<&ServiceTier> {
-		self.chat
-			.and_then(|chat| chat.service_tier.as_ref())
-			.or_else(|| self.client.and_then(|client| client.service_tier.as_ref()))
-	}
-
-	pub fn extra_headers(&self) -> Option<&Headers> {
-		self.chat
-			.and_then(|chat| chat.extra_headers.as_ref())
-			.or_else(|| self.client.and_then(|client| client.extra_headers.as_ref()))
-	}
-
-	/// Returns true only if there is a ChatResponseFormat::JsonMode
->>>>>>> cb24f4f3
-	#[deprecated(note = "Use .response_format()")]
-	#[allow(unused)]
-	#[must_use]
-	pub fn json_mode(&self) -> Option<bool> {
-		match self.response_format() {
-			Some(ChatResponseFormat::JsonMode) => Some(true),
-			None => None,
-			_ => Some(false),
-		}
-	}
-
-	// -- Gemini Specific Option Accessors (or other future provider specific advanced options)
-	#[must_use]
-	pub fn top_k(&self) -> Option<i32> {
-		self.chat
-			.and_then(|chat| chat.top_k)
-			.or_else(|| self.client.and_then(|client| client.top_k))
-	}
-
-	#[must_use]
-	pub fn seed(&self) -> Option<i32> {
-		self.chat
-			.and_then(|chat| chat.seed)
-			.or_else(|| self.client.and_then(|client| client.seed))
-	}
-
-	#[must_use]
-	pub fn presence_penalty(&self) -> Option<f32> {
-		self.chat
-			.and_then(|chat| chat.presence_penalty)
-			.or_else(|| self.client.and_then(|client| client.presence_penalty))
-	}
-
-	#[must_use]
-	pub fn frequency_penalty(&self) -> Option<f32> {
-		self.chat
-			.and_then(|chat| chat.frequency_penalty)
-			.or_else(|| self.client.and_then(|client| client.frequency_penalty))
-	}
-
-	#[must_use]
-	pub fn candidate_count(&self) -> Option<i32> {
-		self.chat
-			.and_then(|chat| chat.candidate_count)
-			.or_else(|| self.client.and_then(|client| client.candidate_count))
-	}
-
-	#[must_use]
-	pub fn cached_content_id(&self) -> Option<&String> {
-		self.chat
-			.and_then(|chat| chat.cached_content_id.as_ref())
-			.or_else(|| self.client.and_then(|client| client.cached_content_id.as_ref()))
-	}
-
-	#[must_use]
-	pub fn function_calling_mode(&self) -> Option<&String> {
-		self.chat
-			.and_then(|chat| chat.function_calling_mode.as_ref())
-			.or_else(|| self.client.and_then(|client| client.function_calling_mode.as_ref()))
-	}
-
-	#[must_use]
-	pub fn allowed_function_names(&self) -> Option<&Vec<String>> {
-		self.chat
-			.and_then(|chat| chat.allowed_function_names.as_ref())
-			.or_else(|| self.client.and_then(|client| client.allowed_function_names.as_ref()))
-	}
-
-	#[must_use]
-	pub fn response_modalities(&self) -> Option<&Vec<String>> {
-		self.chat
-			.and_then(|chat| chat.response_modalities.as_ref())
-			.or_else(|| self.client.and_then(|client| client.response_modalities.as_ref()))
-	}
-
-	#[must_use]
-	pub fn safety_settings(&self) -> Option<&Vec<SafetySetting>> {
-		self.chat
-			.and_then(|chat| chat.safety_settings.as_ref())
-			.or_else(|| self.client.and_then(|client| client.safety_settings.as_ref()))
-	}
-
-	#[must_use]
-	pub fn include_thoughts(&self) -> Option<bool> {
-		self.chat
-			.and_then(|chat| chat.include_thoughts)
-			.or_else(|| self.client.and_then(|client| client.include_thoughts))
-	}
-}
-
-// endregion: --- ChatOptionsSet+// endregion: --- Safety Settings