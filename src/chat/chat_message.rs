--- conflicted
+++ resolved
@@ -2,26 +2,12 @@
 use derive_more::From;
 use serde::{Deserialize, Serialize};
 
-<<<<<<< HEAD
-/// An individual chat message, for System, User, Assistant, Tool, or `ToolResponse`
-///
-/// **Note:**
-///
-/// The current design uses a single `ChatMessage` type for all Roles as a struct for now,
-/// with the content being the `MessageContent`, and the role distinguished by the `.role` property.
-///
-/// This differs from another valid approach where `ChatMessage` would have been an enum
-/// with a variant per role, making the content more aligned with the Role, but adding some type redundancy.
-///
-/// Both approaches have pros and cons. For now, genai has taken the former approach, but we might revisit this in a "major" release.
-=======
 /// A single chat message (system, user, assistant, or tool).
 ///
 /// Design:
 /// - Uses one struct with a role field instead of role-specific enum variants.
 /// - Payload lives in MessageContent; ChatRole distinguishes the role.
 /// - MessageContent is a multipart format, with `Vec<ContentPart>`
->>>>>>> cb24f4f3
 ///
 #[derive(Debug, Clone, Serialize, Deserialize)]
 pub struct ChatMessage {
@@ -31,21 +17,13 @@
 	/// Message content.
 	pub content: MessageContent,
 
-<<<<<<< HEAD
-	/// For now, just allow `CacheControl`, but might support more later
-=======
 	/// Optional per-message options (e.g., cache control).
->>>>>>> cb24f4f3
 	pub options: Option<MessageOptions>,
 }
 
 /// Constructors
 impl ChatMessage {
-<<<<<<< HEAD
-	/// Create a new `ChatMessage` with the role `ChatRole::System`.
-=======
 	/// Constructs a system message.
->>>>>>> cb24f4f3
 	pub fn system(content: impl Into<MessageContent>) -> Self {
 		Self {
 			role: ChatRole::System,
@@ -54,11 +32,7 @@
 		}
 	}
 
-<<<<<<< HEAD
-	/// Create a new `ChatMessage` with the role `ChatRole::Assistant`.
-=======
 	/// Constructs an assistant message.
->>>>>>> cb24f4f3
 	pub fn assistant(content: impl Into<MessageContent>) -> Self {
 		Self {
 			role: ChatRole::Assistant,
@@ -67,11 +41,7 @@
 		}
 	}
 
-<<<<<<< HEAD
-	/// Create a new `ChatMessage` with the role `ChatRole::User`.
-=======
 	/// Constructs a user message.
->>>>>>> cb24f4f3
 	pub fn user(content: impl Into<MessageContent>) -> Self {
 		Self {
 			role: ChatRole::User,
@@ -82,11 +52,7 @@
 }
 
 impl ChatMessage {
-<<<<<<< HEAD
-	#[must_use]
-=======
 	/// Attaches options to this message.
->>>>>>> cb24f4f3
 	pub fn with_options(mut self, options: impl Into<MessageOptions>) -> Self {
 		self.options = Some(options.into());
 		self
@@ -104,19 +70,11 @@
 
 /// Cache control
 ///
-<<<<<<< HEAD
-/// Note - For now, only for Anthropic
-///        Also Anthropic put the `cache_control` at the `ContentPart` level but for now
-///        to keep things simpler, the `cache_control` is at the `ChatMessage` leve
-///        and genera will create the tright thing
-/// Note: `OpenAI` is transparent, and Gemini has a separate call for it (so not supported for now)
-=======
 /// Notes:
 /// - Currently used for Anthropic only.
 /// - Anthropic applies cache_control at the content-part level; genai exposes it at the
 ///   ChatMessage level and maps it appropriately.
 /// - OpenAI ignores it; Gemini uses a separate API, so it is not supported there yet.
->>>>>>> cb24f4f3
 #[derive(Debug, Clone, Serialize, Deserialize)]
 pub enum CacheControl {
 	/// Hint to avoid persisting this message in provider caches.
