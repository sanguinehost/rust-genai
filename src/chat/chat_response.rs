--- conflicted
+++ resolved
@@ -1,8 +1,4 @@
-<<<<<<< HEAD
-//! This module contains all the types related to a Chat Response (except `ChatStream`, which has its own file).
-=======
 //! Types for chat responses. `ChatStream` is defined separately.
->>>>>>> cb24f4f3
 
 use serde::{Deserialize, Serialize};
 
@@ -14,15 +10,8 @@
 /// Response returned by a non-streaming chat request.
 #[derive(Debug, Clone, Serialize, Deserialize)]
 pub struct ChatResponse {
-<<<<<<< HEAD
-	/// The eventual content(s) of the chat response.
-	/// If `candidateCount` was 1 or not specified, this will contain one item.
-	/// If `candidateCount > 1`, this will contain multiple content items.
-	pub contents: Vec<MessageContent>,
-=======
 	/// Message content returned by the assistant.
 	pub content: MessageContent,
->>>>>>> cb24f4f3
 
 	/// Optional reasoning content returned by some models.
 	pub reasoning_content: Option<String>,
@@ -32,14 +21,9 @@
 	/// > NOTE 2: May also differ from `provider_model_iden` (provider-reported name).
 	pub model_iden: ModelIden,
 
-<<<<<<< HEAD
-	/// The provider model iden. Will be `model_iden` if not returned or mapped, but can be different.
-	/// For example, `gpt-4o` `model_iden` might have a `provider_model_iden` as `gpt-4o-2024-08-06`
-=======
 	/// Provider-reported model identifier.
 	/// May differ from the requested or mapped `model_iden` (e.g., `gpt-4o` reported as `gpt-4o-2024-08-06`).
 	/// Set explicitly by construction code; no implicit defaulting at the type level.
->>>>>>> cb24f4f3
 	pub provider_model_iden: ModelIden,
 
 	// pub model
@@ -52,40 +36,6 @@
 
 // Getters
 impl ChatResponse {
-<<<<<<< HEAD
-	/// Returns the eventual content as `&str` if it is of type `MessageContent::Text`
-	/// from the first candidate. Otherwise, returns None.
-	pub fn first_content_text_as_str(&self) -> Option<&str> {
-		self.contents.first().and_then(MessageContent::text_as_str)
-	}
-
-	/// Consumes the `ChatResponse` and returns the eventual String content of the `MessageContent::Text`
-	/// from the first candidate. Otherwise, returns None.
-	pub fn first_content_text_into_string(mut self) -> Option<String> {
-		self.contents.drain(..).next().and_then(MessageContent::text_into_string)
-	}
-
-	/// Returns a Vec of `ToolCall` references from the first candidate if its content is `ToolCalls`.
-	/// Otherwise, returns None.
-	#[must_use]
-	pub fn first_tool_calls(&self) -> Option<Vec<&ToolCall>> {
-		if let Some(MessageContent::ToolCalls(tool_calls)) = self.contents.first().as_ref() {
-			Some(tool_calls.iter().collect())
-		} else {
-			None
-		}
-	}
-
-	/// Consumes the `ChatResponse` and returns the `Vec<ToolCall>` from the first candidate
-	/// if its content is `ToolCalls`. Otherwise, returns None.
-	#[must_use]
-	pub fn first_into_tool_calls(mut self) -> Option<Vec<ToolCall>> {
-		if let Some(MessageContent::ToolCalls(tool_calls)) = self.contents.drain(..).next() {
-			Some(tool_calls)
-		} else {
-			None
-		}
-=======
 	/// Returns the first text segment, if any.
 	pub fn first_text(&self) -> Option<&str> {
 		self.content.first_text()
@@ -131,7 +81,6 @@
 	#[deprecated(note = "Use '.into_first_text()' or '.into_texts()")]
 	pub fn content_text_into_string(self) -> Option<String> {
 		self.into_first_text()
->>>>>>> cb24f4f3
 	}
 }
 
