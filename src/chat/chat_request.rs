--- conflicted
+++ resolved
@@ -1,4 +1,4 @@
-//! This module contains all the types related to a Chat Request (except `ChatOptions`, which has its own file).
+//! This module contains all the types related to a Chat Request (except ChatOptions, which has its own file).
 
 use crate::chat::{ChatMessage, ChatRole, Tool};
 use crate::support;
@@ -22,14 +22,8 @@
 
 /// Constructors
 impl ChatRequest {
-<<<<<<< HEAD
-	/// Create a new `ChatRequest` with the given messages.
-	#[must_use]
-	pub const fn new(messages: Vec<ChatMessage>) -> Self {
-=======
 	/// Construct from a set of messages.
 	pub fn new(messages: Vec<ChatMessage>) -> Self {
->>>>>>> cb24f4f3
 		Self {
 			messages,
 			system: None,
@@ -37,11 +31,7 @@
 		}
 	}
 
-<<<<<<< HEAD
-	/// Create a `ChatRequest` from the `.system` property content.
-=======
 	/// Construct with an initial system prompt.
->>>>>>> cb24f4f3
 	pub fn from_system(content: impl Into<String>) -> Self {
 		Self {
 			system: Some(content.into()),
@@ -50,11 +40,7 @@
 		}
 	}
 
-<<<<<<< HEAD
-	/// Create a `ChatRequest` with one user message.
-=======
 	/// Construct with a single user message.
->>>>>>> cb24f4f3
 	pub fn from_user(content: impl Into<String>) -> Self {
 		Self {
 			system: None,
@@ -63,14 +49,8 @@
 		}
 	}
 
-<<<<<<< HEAD
-	/// Create a new request from messages.
-	#[must_use]
-	pub const fn from_messages(messages: Vec<ChatMessage>) -> Self {
-=======
 	/// Construct from messages.
 	pub fn from_messages(messages: Vec<ChatMessage>) -> Self {
->>>>>>> cb24f4f3
 		Self {
 			system: None,
 			messages,
@@ -81,43 +61,18 @@
 
 /// Chainable Setters
 impl ChatRequest {
-<<<<<<< HEAD
-	/// Set the system content of the request.
-	#[must_use]
-=======
 	/// Set or replace the system prompt.
->>>>>>> cb24f4f3
 	pub fn with_system(mut self, system: impl Into<String>) -> Self {
 		self.system = Some(system.into());
 		self
 	}
 
-<<<<<<< HEAD
-	/// Append a message to the request.
-	#[must_use]
-=======
 	/// Append one message.
->>>>>>> cb24f4f3
 	pub fn append_message(mut self, msg: impl Into<ChatMessage>) -> Self {
 		self.messages.push(msg.into());
 		self
 	}
 
-<<<<<<< HEAD
-	#[must_use]
-	pub fn append_messages(mut self, messages: Vec<ChatMessage>) -> Self {
-		self.messages.extend(messages);
-		self
-	}
-
-	#[must_use]
-	pub fn with_tools(mut self, tools: Vec<Tool>) -> Self {
-		self.tools = Some(tools);
-		self
-	}
-
-	#[must_use]
-=======
 	/// Append multiple messages from any iterable.
 	pub fn append_messages<I>(mut self, messages: I) -> Self
 	where
@@ -139,7 +94,6 @@
 	}
 
 	/// Append one tool.
->>>>>>> cb24f4f3
 	pub fn append_tool(mut self, tool: impl Into<Tool>) -> Self {
 		self.tools.get_or_insert_with(Vec::new).push(tool.into());
 		self
@@ -148,50 +102,24 @@
 
 /// Getters
 impl ChatRequest {
-<<<<<<< HEAD
-	/// Iterate through all of the system content, starting with the eventual
-	/// ChatRequest.system and then the `ChatMessage` of role System.
-=======
 	/// Iterate over all system content: the top-level system prompt, then any system-role messages.
->>>>>>> cb24f4f3
 	pub fn iter_systems(&self) -> impl Iterator<Item = &str> {
 		self.system
 			.iter()
-			.map(String::as_str)
+			.map(|s| s.as_str())
 			.chain(self.messages.iter().filter_map(|message| match message.role {
 				ChatRole::System => message.content.first_text(),
 				_ => None,
 			}))
 	}
 
-<<<<<<< HEAD
-	/// Combine the eventual `ChatRequest` `.system` and system messages into one string.
-	/// - It will start with the eventual `chat_request.system`.
-	/// - Then concatenate the eventual `ChatRequestMessage` of Role `System`.
-	/// - This will attempt to add an empty line between system content. So, it will add
-	///   - Two `\n` when the previous content does not end with `\n`.
-	///   - One `\n` if the previous content ends with `\n`.
-	#[must_use]
-	pub fn combine_systems(&self) -> Option<String> {
-=======
 	/// Concatenate all systems into one string,  
 	/// keeping one empty line in between
 	pub fn join_systems(&self) -> Option<String> {
->>>>>>> cb24f4f3
 		let mut systems: Option<String> = None;
 
 		for system in self.iter_systems() {
 			let systems_content = systems.get_or_insert_with(String::new);
-<<<<<<< HEAD
-
-			// Add eventual separator
-			if systems_content.ends_with('\n') {
-				systems_content.push('\n');
-			} else if !systems_content.is_empty() {
-				systems_content.push_str("\n\n");
-			} // Do not add any empty line if previous content is empty
-=======
->>>>>>> cb24f4f3
 
 			support::combine_text_with_empty_line(systems_content, system);
 		}
