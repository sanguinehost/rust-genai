//! Some assert convenient functions

use crate::support::TestResult;
use genai::chat::{ChatResponse, Usage};
use std::convert::Into;
use std::fmt::Formatter;

pub fn assert_contains<'a, T>(data: T, val: &str)
where
	T: Into<DataContainer<'a>>,
{
	let container: DataContainer = data.into();
	assert!(container.contains(val), "Should contain: {val}\nBut was: {container:?}");
}

pub fn assert_not_contains<'a, T>(data: T, val: &str)
where
	T: Into<DataContainer<'a>>,
{
	let container: DataContainer = data.into();
	assert!(
		!container.contains(val),
		"Should not contain: {val}\nBut was: {container:?}"
<<<<<<< HEAD
=======
	);
}

pub fn assert_reasoning_usage(usage: &Usage) -> TestResult<()> {
	let reasoning_tokens = usage
		.completion_tokens_details
		.as_ref()
		.and_then(|v| v.reasoning_tokens)
		.ok_or("should have reasoning_tokens")?;
	assert!(reasoning_tokens > 0, "reasoning_usage should be > 0");

	Ok(())
}

pub fn assert_reasoning_content(chat_res: &ChatResponse) -> TestResult<()> {
	let reasoning_content = chat_res
		.reasoning_content
		.as_deref()
		.ok_or("SHOULD have extracted some reasoning_content")?;
	let content = chat_res.content.joined_texts().unwrap_or_default();
	assert!(!reasoning_content.is_empty(), "reasoning_content should not be empty");
	// We can assume that the reasoning content should be bigger than the content given the prompt to keep content very concise.
	assert!(
		reasoning_content.len() > content.len(),
		"Reasoning content should be > than the content"
>>>>>>> cb24f4f3
	);
	Ok(())
}

// region:    --- Support Types

pub enum DataContainer<'a> {
	Owned(Vec<&'a str>),
	Slice(&'a [&'a str]),
	Str(&'a str),
}

impl std::fmt::Debug for DataContainer<'_> {
	fn fmt(&self, f: &mut Formatter<'_>) -> std::fmt::Result {
		match self {
			DataContainer::Owned(vec) => write!(f, "{vec:?}"),
			DataContainer::Slice(slice) => write!(f, "{slice:?}"),
			DataContainer::Str(s) => {
				write!(f, "{s}")
			}
		}
	}
}

impl<'a> From<&'a [&'a str]> for DataContainer<'a> {
	fn from(slice: &'a [&'a str]) -> Self {
		DataContainer::Slice(slice)
	}
}

impl<'a> From<&'a Vec<&'a str>> for DataContainer<'a> {
	fn from(vec: &'a Vec<&'a str>) -> Self {
		DataContainer::Slice(&vec[..])
	}
}

impl<'a> From<&'a Vec<String>> for DataContainer<'a> {
	fn from(vec: &'a Vec<String>) -> Self {
		DataContainer::Owned(vec.iter().map(String::as_str).collect())
	}
}

impl<'a> From<&'a str> for DataContainer<'a> {
	fn from(string: &'a str) -> Self {
		DataContainer::Str(string)
	}
}

impl<'a> From<&'a String> for DataContainer<'a> {
	fn from(string: &'a String) -> Self {
		DataContainer::Str(string)
	}
}

impl DataContainer<'_> {
	fn contains(&self, val: &str) -> bool {
		match self {
			DataContainer::Owned(vec) => vec.contains(&val),
			DataContainer::Slice(slice) => slice.contains(&val),
			DataContainer::Str(string) => string.contains(val),
		}
	}
}

// endregion: --- Support Types

// region:    --- Tests

#[cfg(test)]
mod tests {
	type Result<T> = core::result::Result<T, Box<dyn std::error::Error>>; // For tests.

	use super::*;

<<<<<<< HEAD
	#[test]
	fn test_assert_contains() {
		let data_vec = vec!["apple", "banana", "cherry"];
		assert_contains(&data_vec, "banana");
=======
	// #[test]
	// fn test_assert_contains() -> Result<()> {
	// 	let data_vec = vec!["apple", "banana", "cherry"];
	// 	assert_contains(&data_vec, "banana");
>>>>>>> cb24f4f3

	// 	let data_slice: &[&str] = &["dog", "cat", "mouse"];
	// 	assert_contains(data_slice, "cat");

<<<<<<< HEAD
		let data_str = "This is a test string";
		assert_contains(data_str, "test");
	}
=======
	// 	let data_str = "This is a test string";
	// 	assert_contains(data_str, "test");

	// 	Ok(())
	// }
>>>>>>> cb24f4f3
}

// endregion: --- Tests<|MERGE_RESOLUTION|>--- conflicted
+++ resolved
@@ -21,8 +21,6 @@
 	assert!(
 		!container.contains(val),
 		"Should not contain: {val}\nBut was: {container:?}"
-<<<<<<< HEAD
-=======
 	);
 }
 
@@ -48,7 +46,6 @@
 	assert!(
 		reasoning_content.len() > content.len(),
 		"Reasoning content should be > than the content"
->>>>>>> cb24f4f3
 	);
 	Ok(())
 }
@@ -87,7 +84,7 @@
 
 impl<'a> From<&'a Vec<String>> for DataContainer<'a> {
 	fn from(vec: &'a Vec<String>) -> Self {
-		DataContainer::Owned(vec.iter().map(String::as_str).collect())
+		DataContainer::Owned(vec.iter().map(|s| s.as_str()).collect())
 	}
 }
 
@@ -123,32 +120,19 @@
 
 	use super::*;
 
-<<<<<<< HEAD
-	#[test]
-	fn test_assert_contains() {
-		let data_vec = vec!["apple", "banana", "cherry"];
-		assert_contains(&data_vec, "banana");
-=======
 	// #[test]
 	// fn test_assert_contains() -> Result<()> {
 	// 	let data_vec = vec!["apple", "banana", "cherry"];
 	// 	assert_contains(&data_vec, "banana");
->>>>>>> cb24f4f3
 
 	// 	let data_slice: &[&str] = &["dog", "cat", "mouse"];
 	// 	assert_contains(data_slice, "cat");
 
-<<<<<<< HEAD
-		let data_str = "This is a test string";
-		assert_contains(data_str, "test");
-	}
-=======
 	// 	let data_str = "This is a test string";
 	// 	assert_contains(data_str, "test");
 
 	// 	Ok(())
 	// }
->>>>>>> cb24f4f3
 }
 
 // endregion: --- Tests