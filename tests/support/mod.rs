//! Some support utilities for the tests
//! Note: Must be imported in each test file

#![allow(unused)] // For test support

// region:    --- Modules

mod asserts;
mod data;
mod helpers;
mod seeders;
mod test_error;

pub use asserts::*;
pub use helpers::*;
pub use seeders::*;
pub use test_error::*;

pub mod common_tests;

<<<<<<< HEAD
pub type Result<T> = core::result::Result<T, Box<dyn std::error::Error>>;

// endregion: --- Modules

// region:    --- Common GenAI Constants

// NOTE: To run `anthropic` tests, an `ANTHROPIC_API_KEY` environment variable must be set.
//       It can be a temp one, as it should only do one request, which should be well within the free tier.
pub const MODEL_ANTHROPIC_CLAUDE_3_OPUS: &str = "anthropic/claude-3-opus-20240229";
pub const MODEL_ANTHROPIC_CLAUDE_3_SONNET: &str = "anthropic/claude-3-sonnet-20240229";
pub const MODEL_ANTHROPIC_CLAUDE_3_HAIKU: &str = "anthropic/claude-3-haiku-20240307";

// endregion: --- Common GenAI Constants

// region:    --- Common Clients
use genai::Client;
use genai::Result as GenaiResult;
use genai::adapter::AdapterKind; // genai's Result, aliased to avoid conflict

pub fn common_client_gemini() -> Client {
	// Client::builder()
	//     .with_adapter_kind(AdapterKind::Gemini) // This method does not exist on ClientBuilder
	//     .try_build()
	// For now, assume default builder is sufficient or custom config will be added if needed by other tests.
	// Adapters are typically resolved from the model string.
	Client::builder().build()
}

pub fn common_client_from_model(model_name_str: &str) -> Client {
	// Very basic dispatch for now, can be expanded.
	// This assumes model_name_str is like "adapter/model_name", e.g., "gemini/gemini-2.5-flash"
	if model_name_str.starts_with("gemini/")
		|| model_name_str.starts_with("gemini-2.5")
		|| model_name_str.starts_with("gemini-1.5")
	{
		common_client_gemini()
	} else if model_name_str.starts_with("anthropic/") {
		// Assuming a similar helper for anthropic, or direct build
		Client::builder().build() // Placeholder, adapt if anthropic needs specific setup
	} else if model_name_str.starts_with("openai/")
		|| model_name_str.starts_with("gpt-")
		|| model_name_str.starts_with("cohere/")
		|| model_name_str.starts_with("command-")
	{
		Client::builder().build() // Placeholder
	} else {
		// Default or error
		println!("Warning: common_client_from_model falling back to default client for model: {model_name_str}");
		Client::builder().build()
	}
}

// endregion: --- Common Clients
=======
// endregion: --- Modules
>>>>>>> cb24f4f3
<|MERGE_RESOLUTION|>--- conflicted
+++ resolved
@@ -17,9 +17,6 @@
 pub use test_error::*;
 
 pub mod common_tests;
-
-<<<<<<< HEAD
-pub type Result<T> = core::result::Result<T, Box<dyn std::error::Error>>;
 
 // endregion: --- Modules
 
@@ -71,7 +68,4 @@
 	}
 }
 
-// endregion: --- Common Clients
-=======
-// endregion: --- Modules
->>>>>>> cb24f4f3
+// endregion: --- Common Clients