use super::TestResult;
use bitflags::parser::to_writer;
use genai::chat::{ChatStream, ChatStreamEvent, StreamEnd};
use tokio_stream::StreamExt;

/// A macro to retrieve the value of an `Option` field from a struct, returning an error if the field is `None`.
///
/// # Arguments
///
/// * `$expr` - The expression representing the struct and its field.
///
/// # Example
///
/// ```rust
/// let meta_usage = get_option_value!(stream_end.meta_usage);
/// ```
///
/// This macro expands to:
///
/// ```rust
/// let meta_usage = stream_end.meta_usage.ok_or("Should have meta_usage")?;
/// ```
#[macro_export]
macro_rules! get_option_value {
	($struct:ident.$field:ident) => {
		$struct.$field.ok_or(concat!("Should have ", stringify!($field)))?
	};
}

// region:    --- Check Flags

bitflags::bitflags! {
	#[derive(Clone)]
	pub struct Check: u8 {
		/// Check if the
		const REASONING       = 0b0000_0001;
		const REASONING_USAGE = 0b0000_0010;
		const USAGE           = 0b0000_0100;
	}
}

// Custom Debug Implementation Using `to_writer`
impl std::fmt::Debug for Check {
	fn fmt(&self, f: &mut std::fmt::Formatter<'_>) -> std::fmt::Result {
		let mut buffer = String::new();
<<<<<<< HEAD
		to_writer(self, &mut buffer).unwrap();
=======
		to_writer(self, &mut buffer)?;
>>>>>>> cb24f4f3
		write!(f, "{buffer}")
	}
}

pub const fn contains_checks(checks: Option<Check>, matching_check: Check) -> bool {
	let Some(checks) = checks else { return false };

	checks.contains(matching_check)
}

// Function to validate flags
pub fn validate_checks(checks: Option<Check>, valid_flags: Check) -> TestResult<()> {
	let Some(checks) = checks else { return Ok(()) };

	let unsupported = checks - valid_flags;
	if !unsupported.is_empty() {
		return Err(format!("Unsupported flags passed for this test: {unsupported:?}").into());
	}

	Ok(())
}

// endregion: --- Check Flags

// region:    --- Stream Support

pub struct StreamExtract {
	// The stream end event
	pub stream_end: StreamEnd,

	// The extracted text content (does not need to have capture ChatOptions)
	pub content: Option<String>,

	pub reasoning_content: Option<String>,
}

pub async fn extract_stream_end(mut chat_stream: ChatStream) -> TestResult<StreamExtract> {
	let mut stream_end: Option<StreamEnd> = None;

	let mut content: Vec<String> = Vec::new();
	let mut reasoning_content: Vec<String> = Vec::new();

	while let Some(Ok(stream_event)) = chat_stream.next().await {
		match stream_event {
			ChatStreamEvent::Start => (), // nothing to do
			ChatStreamEvent::Chunk(s_chunk) => content.push(s_chunk.content),
			ChatStreamEvent::ReasoningChunk(s_chunk) => reasoning_content.push(s_chunk.content),
<<<<<<< HEAD
			ChatStreamEvent::ToolCall(_) => (), // ignore tool calls in this helper
=======
			ChatStreamEvent::ToolCallChunk(_) => (), // ignore tool call chunks for now
>>>>>>> cb24f4f3
			ChatStreamEvent::End(s_end) => {
				stream_end = Some(s_end);
				break;
			}
		}
	}

	let stream_end = stream_end.ok_or("Should have a StreamEnd event")?;
	let content = (!content.is_empty()).then(|| content.join(""));
	let reasoning_content = (!reasoning_content.is_empty()).then(|| reasoning_content.join(""));

	Ok(StreamExtract {
		stream_end,
		content,
		reasoning_content,
	})
}

// endregion: --- Stream Support<|MERGE_RESOLUTION|>--- conflicted
+++ resolved
@@ -33,9 +33,9 @@
 	#[derive(Clone)]
 	pub struct Check: u8 {
 		/// Check if the
-		const REASONING       = 0b0000_0001;
-		const REASONING_USAGE = 0b0000_0010;
-		const USAGE           = 0b0000_0100;
+		const REASONING       = 0b00000001;
+		const REASONING_USAGE = 0b00000010;
+		const USAGE           = 0b00000100;
 	}
 }
 
@@ -43,16 +43,12 @@
 impl std::fmt::Debug for Check {
 	fn fmt(&self, f: &mut std::fmt::Formatter<'_>) -> std::fmt::Result {
 		let mut buffer = String::new();
-<<<<<<< HEAD
-		to_writer(self, &mut buffer).unwrap();
-=======
 		to_writer(self, &mut buffer)?;
->>>>>>> cb24f4f3
 		write!(f, "{buffer}")
 	}
 }
 
-pub const fn contains_checks(checks: Option<Check>, matching_check: Check) -> bool {
+pub fn contains_checks(checks: Option<Check>, matching_check: Check) -> bool {
 	let Some(checks) = checks else { return false };
 
 	checks.contains(matching_check)
@@ -95,11 +91,7 @@
 			ChatStreamEvent::Start => (), // nothing to do
 			ChatStreamEvent::Chunk(s_chunk) => content.push(s_chunk.content),
 			ChatStreamEvent::ReasoningChunk(s_chunk) => reasoning_content.push(s_chunk.content),
-<<<<<<< HEAD
-			ChatStreamEvent::ToolCall(_) => (), // ignore tool calls in this helper
-=======
 			ChatStreamEvent::ToolCallChunk(_) => (), // ignore tool call chunks for now
->>>>>>> cb24f4f3
 			ChatStreamEvent::End(s_end) => {
 				stream_end = Some(s_end);
 				break;
